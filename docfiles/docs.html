--- conflicted
+++ resolved
@@ -1,5 +1,6 @@
 <!DOCTYPE html>
-<html lang="@locale@" xmlns="http://www.w3.org/1999/xhtml" xmlns:og="http://ogp.me/ns#" xmlns:fb="http://www.facebook.com/2008/fbml">
+<html lang="@locale@" xmlns="http://www.w3.org/1999/xhtml" xmlns:og="http://ogp.me/ns#"
+	xmlns:fb="http://www.facebook.com/2008/fbml">
 
 <head>
 	<meta charset="UTF-8">
@@ -20,7 +21,7 @@
 
 	<!-- @include docsheader.html-->
 
-	
+
 	<button id="sticky-btn" style="display:none;"><i class="ellipsis vertical icon"></i></button>
 	<div id="docs" class="">
 
@@ -31,34 +32,29 @@
 
 				<!-- @include header.html -->
 
-<<<<<<< HEAD
-				<div class="main ui container fluid mainbody">
-					<!-- @include printbtn.html -->
-					@body@
-=======
 				<div class="main ui grid fluid mainbody full-width">
 					<div class="one wide computer column zero wide mobile column"></div>
 					<div id="content-column" class="ten wide computer column sixteen wide mobile column">
-					@printBtn@ @body@
->>>>>>> 582a8017
-					<div class="hideprint">@github@</div>
+						<!-- @include printbtn.html -->
+						@body@
+						<div class="hideprint">@github@</div>
 					</div>
-					<div id="sticky-column" class="four wide computer column zero wide mobile column">	
+					<div id="sticky-column" class="four wide computer column zero wide mobile column">
 					</div>
 					<div class="one wide computer column zero wide mobile column"></div>
-					
+
 				</div>
 
-			
+
 			</div>
-        
+
 		</div>
 		<!-- @include footer.html -->
 
 	</div>
 
 	<!-- @include macros.html -->
-	
+
 	<!-- @include tracking.html -->
 
 </body>
