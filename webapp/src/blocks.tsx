/// <reference path="../../localtypings/pxtblockly.d.ts" />

import * as React from "react";
import * as ReactDOM from "react-dom";
import * as pkg from "./package";
import * as core from "./core";
import * as toolboxeditor from "./toolboxeditor"
import * as compiler from "./compiler"
import * as toolbox from "./toolbox";
import * as snippets from "./blocksSnippets";
import * as workspace from "./workspace";
import * as simulator from "./simulator";
<<<<<<< HEAD
import * as blocklyFieldView from "./blocklyFieldView";
import { CreateFunctionDialog, CreateFunctionDialogState } from "./createFunction";
=======
import * as dialogs from "./dialogs";
import { CreateFunctionDialog } from "./createFunction";
>>>>>>> cd21f274
import { initializeSnippetExtensions } from './snippetBuilder';

import Util = pxt.Util;
import { DebuggerToolbox } from "./debuggerToolbox";

export class Editor extends toolboxeditor.ToolboxEditor {
    editor: Blockly.WorkspaceSvg;
    currFile: pkg.File;
    delayLoadXml: string;
    typeScriptSaveable: boolean;
    loadingXml: boolean;
    loadingXmlPromise: Promise<any>;
    compilationResult: pxt.blocks.BlockCompilationResult;
    isFirstBlocklyLoad = true;
    functionsDialog: CreateFunctionDialog = null;

    showCategories: boolean = true;
    breakpointsByBlock: pxt.Map<number>; // Map block id --> breakpoint ID
    breakpointsSet: number[]; // the IDs of the breakpoints set.

    protected debuggerToolbox: DebuggerToolbox;

    public nsMap: pxt.Map<toolbox.BlockDefinition[]>;

    setBreakpointsMap(breakpoints: pxtc.Breakpoint[]): void {
        let map: pxt.Map<number> = {};
        if (!breakpoints || !this.compilationResult) return;
        breakpoints.forEach(breakpoint => {
            let blockId = pxt.blocks.findBlockId(this.compilationResult.sourceMap, { start: breakpoint.line, length: breakpoint.endLine - breakpoint.line });
            if (blockId) map[blockId] = breakpoint.id;
        });
        this.breakpointsByBlock = map;
    }

    setBreakpointsFromBlocks(): void {
        this.breakpointsSet = this.getBreakpoints();
        simulator.driver.setBreakpoints(this.breakpointsSet);
    }

    getBreakpoints() {
        const breakpoints: number[] = []
        const map = this.breakpointsByBlock;
        if (map && this.editor) {
            this.editor.getAllBlocks().forEach(block => {
                if (map[block.id] && block.isBreakpointSet()) {
                    breakpoints.push(this.breakpointsByBlock[block.id]);
                }
            });
        }
        return breakpoints;
    }

    addBreakpointFromEvent(blockId: string) {
        this.breakpointsSet.push(this.breakpointsByBlock[blockId]);
        simulator.driver.setBreakpoints(this.breakpointsSet);
    }

    removeBreakpointFromEvent(blockId: string) {
        let breakpointId = this.breakpointsByBlock[blockId];
        this.breakpointsSet.filter(breakpoint => breakpoint != breakpointId);
        simulator.driver.setBreakpoints(this.breakpointsSet);
    }

    clearBreakpoints(): void {
        simulator.driver.setBreakpoints([]);
    }

    setVisible(v: boolean) {
        super.setVisible(v);
        this.isVisible = v;
        let classes = '#blocksEditor .blocklyToolboxDiv, #blocksEditor .blocklyWidgetDiv, #blocksEditor .blocklyToolboxDiv';
        if (this.isVisible) {
            pxt.Util.toArray(document.querySelectorAll(classes)).forEach((el: HTMLElement) => el.style.display = '');
            // Fire a resize event since the toolbox may have changed width and height.
            this.parent.fireResize();
        }
        else {
            pxt.Util.toArray(document.querySelectorAll(classes)).forEach((el: HTMLElement) => el.style.display = 'none');
            if (this.editor)
                Blockly.hideChaff();
        }
    }

    saveToTypeScriptAsync(): Promise<string> {
        if (!this.typeScriptSaveable) return Promise.resolve(undefined);
        this.clearHighlightedStatements();
        try {
            return pxt.blocks.compileAsync(this.editor, this.blockInfo)
                .then((compilationResult) => {
                    this.compilationResult = compilationResult;
                    pxt.tickActivity("blocks.compile");
                    return this.compilationResult.source;
                });
        } catch (e) {
            pxt.reportException(e)
            core.errorNotification(lf("Sorry, we were not able to convert this program."))
            return Promise.resolve(undefined);
        }
    }

    updateBlocksInfo(bi: pxtc.BlocksInfo) {
        this.blockInfo = bi;
        this.refreshToolbox();
    }

    domUpdate() {
        if (this.delayLoadXml) {
            if (this.loadingXml) return
            pxt.debug(`loading blockly`)
            this.loadingXml = true

            const loadingDimmer = document.createElement("div");
            loadingDimmer.className = "ui active dimmer";
            const loading = document.createElement("div");
            loading.className = "ui text loader";
            loading.appendChild(document.createTextNode(lf("Loading blocks...")));
            loadingDimmer.appendChild(loading);
            let editorDiv = document.getElementById("blocksEditor");
            editorDiv.appendChild(loadingDimmer);

            compiler.clearCaches(); // ensure that we refresh the blocks list
            this.loadingXmlPromise = this.loadBlocklyAsync()
                .then(() => compiler.getBlocksAsync())
                .then(bi => {
                    this.blockInfo = bi;

                    // Initialize blocks in Blockly and update our toolbox
                    pxt.blocks.initialize(this.blockInfo);
                    this.nsMap = this.partitionBlocks();
                    this.refreshToolbox();

                    pxt.debug(`loading block workspace`)
                    let xml = this.delayLoadXml;
                    this.delayLoadXml = undefined;
                    this.loadBlockly(xml);

                    this.resize();
                    Blockly.svgResize(this.editor);
                    this.isFirstBlocklyLoad = false;
                }).finally(() => {
                    this.loadingXml = false
                    try {
                        // It's possible Blockly reloads and the loading dimmer is no longer a child of the editorDiv
                        editorDiv.removeChild(loadingDimmer);
                    } catch { }
                });

            this.loadingXmlPromise.done();
            this.loadingXmlPromise = null;
        }
    }

    isDropdownDivVisible(): boolean {
        return typeof Blockly !== "undefined"
            && Blockly.DropDownDiv
            && Blockly.DropDownDiv.isVisible();
    }

    beforeCompile() {
        // close all field editors to make sure
        // that all changes are commited
        // it is quite common for users to click download
        // while a field editor is still opened and the changes are not commited
        if (typeof Blockly === "undefined") return;

        Blockly.DropDownDiv.hide();
        Blockly.WidgetDiv.hide();
    }

    private saveBlockly(): string {
        // make sure we don't return an empty document before we get started
        // otherwise it may get saved and we're in trouble
        if (this.delayLoadXml) return this.delayLoadXml;
        return this.serializeBlocks();
    }

    private serializeBlocks(normalize?: boolean): string {
        // store ids when using github
        let xml = pxt.blocks.saveWorkspaceXml(this.editor, !normalize && !!this.parent.state.header.githubId);
        // strip out id, x, y attributes
        if (normalize) xml = xml.replace(/(x|y|id)="[^"]*"/g, '')
        pxt.debug(xml)
        return xml;
    }

    private loadBlockly(s: string): boolean {
        if (this.serializeBlocks() == s) {
            this.typeScriptSaveable = true;
            pxt.debug('blocks already loaded...');
            return false;
        }

        this.typeScriptSaveable = false;
        pxt.blocks.clearWithoutEvents(this.editor);
        try {
            const text = s || `<block type="${ts.pxtc.ON_START_TYPE}"></block>`;
            const xml = Blockly.Xml.textToDom(text);
            pxt.blocks.domToWorkspaceNoEvents(xml, this.editor);

            this.initLayout();
            this.editor.clearUndo();
            this.reportDeprecatedBlocks();

            this.typeScriptSaveable = true;
        } catch (e) {
            pxt.log(e);
            pxt.blocks.clearWithoutEvents(this.editor);
            this.switchToTypeScript();
            this.changeCallback();
            return false;
        }

        this.changeCallback();

        return true;
    }

    private initLayout() {
        let minX: number;
        let minY: number;
        let needsLayout = false;
        let flyoutOnly = !this.editor.toolbox_ && (this.editor as any).flyout_;

        (this.editor.getTopComments(false) as Blockly.WorkspaceCommentSvg[]).forEach(b => {
            const tpX = b.getBoundingRectangle().left;
            const tpY = b.getBoundingRectangle().top;
            if (minX === undefined || tpX < minX) {
                minX = tpX;
            }
            if (minY === undefined || tpY < minY) {
                minY = tpY;
            }

            needsLayout = needsLayout || (tpX == 10 && tpY == 10);
        });
        (this.editor.getTopBlocks(false) as Blockly.BlockSvg[]).forEach(b => {
            const tpX = b.getBoundingRectangle().left;
            const tpY = b.getBoundingRectangle().top;
            if (minX === undefined || tpX < minX) {
                minX = tpX;
            }
            if (minY === undefined || tpY < minY) {
                minY = tpY;
            }

            needsLayout = needsLayout || (b.type != ts.pxtc.ON_START_TYPE && tpX == 10 && tpY == 10);
        });

        if (needsLayout && !flyoutOnly) {
            // If the blocks file has no location info (e.g. it's from the decompiler), format the code.
            pxt.blocks.layout.flow(this.editor, { useViewWidth: true });
        }
        else {
            // Otherwise translate the blocks so that they are positioned on the top left
            this.editor.getTopComments(false).forEach(c => c.moveBy(-minX, -minY));
            this.editor.getTopBlocks(false).forEach(b => b.moveBy(-minX, -minY));
            this.editor.scrollX = flyoutOnly ? (this.editor as any).flyout_.width_ + 10 : 10;
            this.editor.scrollY = 10;

            // Forces scroll to take effect
            this.editor.resizeContents();
        }
    }

    private initPrompts() {
        // Overriding blockly prompts to use semantic modals

        /**
         * Wrapper to window.alert() that app developers may override to
         * provide alternatives to the modal browser window.
         * @param {string} message The message to display to the user.
         * @param {function()=} opt_callback The callback when the alert is dismissed.
         */
        Blockly.alert = function (message, opt_callback) {
            return core.confirmAsync({
                hideCancel: true,
                header: lf("Alert"),
                agreeLbl: lf("Ok"),
                agreeClass: "positive",
                agreeIcon: "checkmark",
                body: message,
                size: "tiny"
            }).then(() => {
                if (opt_callback) {
                    opt_callback();
                }
            })
        };

        /**
         * Wrapper to window.confirm() that app developers may override to
         * provide alternatives to the modal browser window.
         * @param {string} message The message to display to the user.
         * @param {!function(boolean)} callback The callback for handling user response.
         */
        Blockly.confirm = function (message, callback) {
            return core.confirmAsync({
                header: lf("Confirm"),
                body: message,
                agreeLbl: lf("Yes"),
                agreeClass: "positive",
                agreeIcon: "checkmark",
                disagreeLbl: lf("No"),
                disagreeClass: "cancel",
                disagreeIcon: "cancel",
                size: "tiny"
            }).then(b => {
                callback(b == 1);
            })
        };

        /**
         * Wrapper to window.prompt() that app developers may override to provide
         * alternatives to the modal browser window. Built-in browser prompts are
         * often used for better text input experience on mobile device. We strongly
         * recommend testing mobile when overriding this.
         * @param {string} message The message to display to the user.
         * @param {string} defaultValue The value to initialize the prompt with.
         * @param {!function(string)} callback The callback for handling user reponse.
         */
        Blockly.prompt = function (message, defaultValue, callback) {
            return core.promptAsync({
                header: message,
                initialValue: defaultValue,
                agreeLbl: lf("Ok"),
                disagreeLbl: lf("Cancel"),
                size: "tiny"
            }).then(value => {
                callback(value);
            })
        };

        if (pxt.Util.isTranslationMode())
            pxt.blocks.promptTranslateBlock = dialogs.promptTranslateBlock;
    }

    private initBlocklyToolbox() {
        let editor = this;
        /**
         * Move the toolbox to the edge.
         */
        const oldToolboxPosition = (Blockly as any).Toolbox.prototype.position;
        (Blockly as any).Toolbox.prototype.position = function () {
            oldToolboxPosition.call(this);
            editor.resizeToolbox();
        }

        /**
         * Override blockly methods to support our custom toolbox.
         */
        const that = this;
        (Blockly.WorkspaceSvg as any).prototype.refreshToolboxSelection = function () {
            let ws = this.isFlyout ? this.targetWorkspace : this;
            if (ws && !ws.currentGesture_ && ws.toolbox_ && ws.toolbox_.flyout_) {
                that.toolbox.refreshSelection();
            }
        };
        const oldHideChaff = (Blockly as any).hideChaff;
        (Blockly as any).hideChaff = function (opt_allowToolbox?: boolean) {
            oldHideChaff(opt_allowToolbox);
            if (!opt_allowToolbox) that.hideFlyout();
        };
    }

    private initWorkspaceSounds() {
        const editor = this;

        const oldAudioPlay = (Blockly as any).WorkspaceAudio.prototype.play;
        (Blockly as any).WorkspaceAudio.prototype.play = function (name: string, opt_volume?: number) {
            if (editor && editor.parent.state.mute) opt_volume = 0;
            oldAudioPlay.call(this, name, opt_volume);
        };
    }

    private reportDeprecatedBlocks() {
        const deprecatedMap: pxt.Map<number> = {};
        let deprecatedBlocksFound = false;

        this.blockInfo.blocks.forEach(symbolInfo => {
            if (symbolInfo.attributes.deprecated) {
                deprecatedMap[symbolInfo.attributes.blockId] = 0;
            }
        });

        this.editor.getAllBlocks().forEach(block => {
            if (deprecatedMap[block.type] >= 0) {
                deprecatedMap[block.type]++;
                deprecatedBlocksFound = true;
            }
        });

        for (const block in deprecatedMap) {
            if (deprecatedMap[block] !== 0) {
                pxt.tickEvent("blocks.usingDeprecated", { block: block, count: deprecatedMap[block] });
            }
        }
    }

    public contentSize(): { height: number; width: number } {
        return this.editor ? pxt.blocks.blocksMetrics(this.editor) : undefined;
    }

    private markIncomplete = false;
    isIncomplete() {
        const incomplete = this.editor && ((this.editor as any).currentGesture_ && (this.editor as any).currentGesture_.isDraggingBlock_);
        if (incomplete) this.markIncomplete = true;
        return incomplete;
    }

    prepare() {
        this.isReady = true
    }

    private prepareBlockly(forceHasCategories?: boolean) {
        let blocklyDiv = document.getElementById('blocksEditor');
        pxsim.U.clear(blocklyDiv);
        this.editor = Blockly.inject(blocklyDiv, this.getBlocklyOptions(forceHasCategories)) as Blockly.WorkspaceSvg;
        const hasCategories = (this.editor.options as any).hasCategories;
        // set Blockly Colors
        let blocklyColors = (Blockly as any).Colours;
        Util.jsonMergeFrom(blocklyColors, pxt.appTarget.appTheme.blocklyColors || {});
        (Blockly as any).Colours = blocklyColors;

        let shouldRestartSim = false;

        this.editor.addChangeListener((ev: any) => {
            Blockly.Events.disableOrphans(ev);
            if (ev.type != 'ui' || this.markIncomplete) {
                this.changeCallback();
                this.markIncomplete = false;
            }
            if (ev.type == 'create') {
                let blockId = ev.xml.getAttribute('type');
                if (blockId == "variables_set") {
                    // Need to bump suffix in flyout
                    this.clearFlyoutCaches();
                }
                pxt.tickEvent("blocks.create", { "block": blockId });
                if (ev.xml.tagName == 'SHADOW')
                    this.cleanUpShadowBlocks();
                this.parent.setState({ hideEditorFloats: false });
                workspace.fireEvent({ type: 'create', editor: 'blocks', blockId } as pxt.editor.events.CreateEvent);
            }
            else if (ev.type == "var_create" || ev.type == "var_rename" || ev.type == "delete") {
                // a new variable name is used or blocks were removed,
                // clear the toolbox caches as some blocks may need to be recomputed
                this.clearFlyoutCaches();
            }
            else if (ev.type == 'ui') {
                if (ev.element == 'category') {
                    let toolboxVisible = !!ev.newValue;
                    if (toolboxVisible) {
                        // WARNING! Because we use the category open/close event to dismiss
                        // the cookie banner, be careful when manipulating the toolbox to make
                        // sure that this event only fires as the result of user action. Use
                        // Blockly.Events.disable() and Blockly.Events.enable() to prevent
                        // UI events from firing.
                        pxt.analytics.enableCookies();
                    }
                    this.parent.setState({ hideEditorFloats: toolboxVisible });
                } else if (ev.element == 'breakpointSet') {
                    this.setBreakpointsFromBlocks();
                    // if (ev.newValue) {
                    //     this.addBreakpointFromEvent(ev.blockId);
                    // } else {
                    //     this.removeBreakpointFromEvent(ev.blockId);
                    // }
                }
                else if (ev.element == 'melody-editor') {
                    if (ev.newValue) {
                        shouldRestartSim = this.parent.state.simState != pxt.editor.SimState.Stopped;
                        this.parent.stopSimulator();
                    }
                    else {
                        if (shouldRestartSim) {
                            this.parent.startSimulator();
                        }
                    }
                }
            }

            // reset tutorial hint animation on any blockly event
            if (this.parent.state.tutorialOptions != undefined) {
                this.parent.pokeUserActivity();
            }
        })
        if (this.shouldShowCategories()) {
            this.renderToolbox();
        }
        this.hideFlyout();
        this.initPrompts();
        this.initBlocklyToolbox();
        this.initWorkspaceSounds();
        this.resize();
    }

    resize(e?: Event) {
        const blocklyArea = this.getBlocksAreaDiv();
        if (!blocklyArea) return;

        const blocklyDiv = this.getBlocksEditorDiv();
        // Position blocklyDiv over blocklyArea.
        if (blocklyDiv && this.editor) {
            blocklyDiv.style.width = blocklyArea.offsetWidth + 'px';
            blocklyDiv.style.height = blocklyArea.offsetHeight + 'px';
            Blockly.svgResize(this.editor);
            this.resizeToolbox();
            this.resizeFieldEditorView();
        }
    }

    resizeToolbox() {
        const blocklyDiv = this.getBlocksEditorDiv();
        if (!blocklyDiv) return;

        const blocklyToolboxDiv = this.getBlocklyToolboxDiv();
        if (!blocklyToolboxDiv) return;
        if (this.parent.isBlocksActive()) this.parent.updateEditorLogo(blocklyToolboxDiv.offsetWidth);

        const blocklyOptions = this.getBlocklyOptions(this.showCategories);
        if (!(blocklyOptions as any).horizontalLayout) blocklyToolboxDiv.style.height = `100%`;
    }

    protected resizeFieldEditorView() {
        const blocklyDiv = this.getBlocksEditorDiv();
        if (!blocklyDiv) return;

        const blocklyToolboxDiv = this.getBlocklyToolboxDiv();
        if (!blocklyToolboxDiv) return;

        const workspaceRect = blocklyDiv.getBoundingClientRect();
        const toolboxRect = blocklyToolboxDiv.getBoundingClientRect();

        blocklyFieldView.setEditorBounds({
            top: workspaceRect.top,
            left: toolboxRect.right,
            width: workspaceRect.width - toolboxRect.width,
            height: workspaceRect.height
        });
    }

    hasUndo() {
        return this.editor ? this.editor.undoStack_.length != 0 : false;
    }

    undo() {
        if (!this.editor) return;
        this.editor.undo(false);
        Blockly.hideChaff();
        this.parent.forceUpdate();
    }

    hasRedo() {
        return this.editor ? this.editor.redoStack_.length != 0 : false;
    }

    redo() {
        if (!this.editor) return;
        this.editor.undo(true);
        Blockly.hideChaff();
        this.parent.forceUpdate();
    }

    zoomIn() {
        if (!this.editor) return;
        this.editor.zoomCenter(2);
    }

    zoomOut() {
        if (!this.editor) return;
        this.editor.zoomCenter(-2);
    }

    setScale(scale: number) {
        if (!this.editor) return;
        if (scale != this.editor.scale) {
            this.editor.setScale(scale);
        }
    }

    closeFlyout() {
        if (!this.editor) return;
        this.hideFlyout();
        Blockly.hideChaff();
    }

    getId() {
        return "blocksArea"
    }

    display(): JSX.Element {
        return (
            <div>
                <div id="blocksEditor"></div>
                <toolbox.ToolboxTrashIcon />
            </div>
        )
    }

    getBlocksAreaDiv() {
        return document.getElementById('blocksArea');
    }

    getBlocksEditorDiv() {
        const blocksArea = this.getBlocksAreaDiv();
        return blocksArea ? document.getElementById('blocksEditor') : undefined;
    }

    getBlocklyToolboxDiv(): HTMLDivElement {
        const blocksArea = this.getBlocksAreaDiv();
        return blocksArea ? blocksArea.getElementsByClassName('blocklyToolboxDiv')[0] as HTMLDivElement : undefined;
    }

    handleToolboxRef = (c: toolbox.Toolbox) => {
        this.toolbox = c;
    }

    handleDebuggerToolboxRef = (c: DebuggerToolbox) => {
        this.debuggerToolbox = c;
    }

    renderToolbox(immediate?: boolean) {
        if (pxt.shell.isReadOnly()) return;
        const blocklyToolboxDiv = this.getBlocklyToolboxDiv();
        const blocklyToolbox = <div className="blocklyToolbox">
            <toolbox.Toolbox ref={this.handleToolboxRef} editorname="blocks" parent={this} />
            {<div id="debuggerToolbox"></div>}
        </div>;
        Util.assert(!!blocklyToolboxDiv);
        ReactDOM.render(blocklyToolbox, blocklyToolboxDiv);

        if (!immediate) this.toolbox.showLoading();
    }

    updateToolbox() {
        const container = document.getElementById('debuggerToolbox');
        if (!container) return;

        const debugging = !!this.parent.state.debugging;
        let debuggerToolbox = debugging ? <DebuggerToolbox ref={this.handleDebuggerToolboxRef} parent={this.parent} apis={this.blockInfo.apis.byQName} /> : <div />;

        if (debugging) {
            this.toolbox.hide();
        } else {
            this.debuggerToolbox = null;
            this.toolbox.show();
        }
        ReactDOM.render(debuggerToolbox, container);
    }

    showPackageDialog() {
        pxt.tickEvent("blocks.addpackage");
        if (this.editor.toolbox_) this.editor.toolbox_.clearSelection();
        this.parent.showPackageDialog();
    }

    showVariablesFlyout() {
        this.showFlyoutInternal_(Blockly.Variables.flyoutCategory(this.editor), "variables");
    }

    showFunctionsFlyout() {
        this.showFlyoutInternal_(Blockly.Functions.flyoutCategory(this.editor), "functions");
    }

    getViewState() {
        // ZOOM etc
        return {}
    }

    setViewState(pos: {}) { }

    getCurrentSource() {
        return this.editor && !this.delayLoadXml ? this.saveBlockly() : this.currSource;
    }

    acceptsFile(file: pkg.File) {
        return file.getExtension() == "blocks"
    }

    overrideFile(content: string) {
        if (this.delayLoadXml) {
            this.delayLoadXml = content;
            this.currSource = content;
        } else {
            this.loadBlockly(content);
        }
    }

    // TODO: remove this, we won't use it anymore
    insertBreakpoint() {
        if (!this.editor) return;
        const b = this.editor.newBlock(pxtc.TS_DEBUGGER_TYPE);
        // move block roughly to the center of the screen
        const m = this.editor.getMetrics();
        b.moveBy(m.viewWidth / 2, m.viewHeight / 3);
        b.initSvg();
        b.render();
    }

    private _loadBlocklyPromise: Promise<void>;
    loadBlocklyAsync() {
        if (!this._loadBlocklyPromise)
            this._loadBlocklyPromise = pxt.BrowserUtils.loadBlocklyAsync()
                .then(() => {
                    // Initialize the "Make a function" button
                    Blockly.Functions.editFunctionExternalHandler = (mutation: Element, cb: Blockly.Functions.ConfirmEditCallback) => {
                        Promise.delay(10)
                            .then(() => {
                                if (!this.functionsDialog) {
                                    const wrapper = document.body.appendChild(document.createElement('div'));
                                    this.functionsDialog = ReactDOM.render(React.createElement(CreateFunctionDialog), wrapper) as CreateFunctionDialog;
                                }
                                this.functionsDialog.show(mutation, cb, this.editor);
                            });
                    }

                    pxt.blocks.openHelpUrl = (url: string) => {
                        pxt.tickEvent("blocks.help", { url }, { interactiveConsent: true });
                        const m = /^\/pkg\/([^#]+)#(.+)$/.exec(url);
                        if (m) {
                            const dep = pkg.mainPkg.deps[m[1]];
                            if (dep && dep.verProtocol() == "github") {
                                // rewrite url to point to current endpoint
                                url = `/pkg/${dep.verArgument().replace(/#.*$/, '')}#${m[2]}`;
                                window.open(url, m[1]);
                                return; // TODO support serving package docs in docs frame.
                            }
                        };
                        if (/^\//.test(url))
                            this.parent.setSideDoc(url);
                        else window.open(url, 'docs');
                    }
                    this.prepareBlockly();
                })
                .then(() => pxt.editor.initEditorExtensionsAsync())
        return this._loadBlocklyPromise;
    }

    loadFileAsync(file: pkg.File): Promise<void> {
        Util.assert(!this.delayLoadXml);
        Util.assert(!this.loadingXmlPromise);

        return this.loadBlocklyAsync()
            .then(() => {
                pxt.blocks.cleanBlocks();

                if (this.toolbox) this.toolbox.showLoading();
                this.blockInfo = undefined;
                this.currSource = file.content;
                this.typeScriptSaveable = false;
                this.setDiagnostics(file)
                this.delayLoadXml = file.content;
                pxt.blocks.clearWithoutEvents(this.editor);
                this.closeFlyout();

                this.filterToolbox();
                if (this.parent.state.editorState && this.parent.state.editorState.hasCategories != undefined) {
                    this.showCategories = this.parent.state.editorState.hasCategories;
                } else {
                    this.showCategories = true;
                }
                this.currFile = file;
                // Clear the search field if a value exists
                let searchField = document.getElementById('blocklySearchInputField') as HTMLInputElement;
                if (searchField && searchField.value) {
                    searchField.value = '';
                }
                // Get extension packages
                this.extensions = pkg.allEditorPkgs()
                    .map(ep => ep.getKsPkg()).map(p => !!p && p.config)
                    // Make sure the package has extensions enabled, and is a github package.
                    // Extensions are limited to github packages and ghpages, as we infer their url from the installedVersion config
                    .filter(config => !!config && !!config.extension && /^(file:|github:)/.test(config.installedVersion));
            })
    }

    unloadFileAsync(): Promise<void> {
        this.delayLoadXml = undefined;
        if (this.toolbox) this.toolbox.clearSearch();
        return Promise.resolve();
    }

    public switchToTypeScript() {
        pxt.tickEvent("blocks.switchjavascript");
        this.parent.closeFlyout();
        this.parent.switchTypeScript();
    }

    setDiagnostics(file: pkg.File) {
        Util.assert(this.editor != undefined); // Guarded
        if (!this.compilationResult || this.delayLoadXml || this.loadingXml)
            return;

        // clear previous warnings on non-disabled blocks
        this.editor.getAllBlocks().filter(b => b.isEnabled()).forEach((b: Blockly.BlockSvg) => {
            b.setWarningText(null);
            b.setHighlightWarning(false);
        });
        let tsfile = file.epkg.files[file.getVirtualFileName(pxt.JAVASCRIPT_PROJECT_NAME)];
        if (!tsfile || !tsfile.diagnostics) return;

        // only show errors
        let diags = tsfile.diagnostics.filter(d => d.category == ts.pxtc.DiagnosticCategory.Error);
        let sourceMap = this.compilationResult.sourceMap;

        diags.filter(diag => diag.category == ts.pxtc.DiagnosticCategory.Error).forEach(diag => {
            let bid = pxt.blocks.findBlockId(sourceMap, { start: diag.line, length: 0 });
            if (bid) {
                let b = this.editor.getBlockById(bid) as Blockly.BlockSvg;
                if (b) {
                    let txt = ts.pxtc.flattenDiagnosticMessageText(diag.messageText, "\n");
                    b.setWarningText(txt);
                    b.setHighlightWarning(true);
                }
            }
        })
        this.compilationResult.diagnostics.forEach(d => {
            if (d.blockId) {
                let b = this.editor.getBlockById(d.blockId) as Blockly.BlockSvg;
                if (b) {
                    b.setWarningText(d.message);
                    b.setHighlightWarning(true);
                }
            }
        })
        this.setBreakpointsFromBlocks();
    }

    highlightStatement(stmt: pxtc.LocationInfo, brk?: pxsim.DebuggerBreakpointMessage): boolean {
        if (!this.compilationResult || this.delayLoadXml || this.loadingXml)
            return false;
        this.updateDebuggerVariables(brk);
        if (stmt) {
            let bid = pxt.blocks.findBlockId(this.compilationResult.sourceMap, { start: stmt.line, length: stmt.endLine - stmt.line });
            if (bid) {
                this.editor.highlightBlock(bid);
                if (brk) {
                    const b = this.editor.getBlockById(bid) as Blockly.BlockSvg;
                    b.setWarningText(brk ? brk.exceptionMessage : undefined);
                    // ensure highlight is in the screen when a breakpoint info is available
                    // TODO: make warning mode look good
                    // b.setHighlightWarning(brk && !!brk.exceptionMessage);
                    const p = b.getRelativeToSurfaceXY();
                    const c = b.getHeightWidth();
                    const s = this.editor.scale;
                    const m = this.editor.getMetrics();
                    // don't center if block is still on the screen
                    const marginx = 4;
                    const marginy = 4;
                    if (p.x * s < m.viewLeft + marginx
                        || (p.x + c.width) * s > m.viewLeft + m.viewWidth - marginx
                        || p.y * s < m.viewTop + marginy
                        || (p.y + c.height) * s > m.viewTop + m.viewHeight - marginy) {
                        // move the block towards the center
                        this.editor.centerOnBlock(bid);
                    }
                }
                return true;
            }
        } else {
            this.editor.highlightBlock(null);
            return false;
        }
        return false;
    }

    updateDebuggerVariables(brk: pxsim.DebuggerBreakpointMessage) {
        if (!this.parent.state.debugging) return;

        if (this.debuggerToolbox) {
            const visibleVars = Blockly.Variables.allUsedVarModels(this.editor).map((variable: any) => variable.name as string);

            this.debuggerToolbox.setBreakpoint(brk, visibleVars);
        }
    }

    clearHighlightedStatements() {
        this.editor.highlightBlock(null);
        if (this.debuggerToolbox) this.debuggerToolbox.setBreakpoint(null);
    }

    openTypeScript() {
        pxt.tickEvent("blocks.showjavascript");
        this.parent.closeFlyout();
        this.parent.openTypeScriptAsync().done();
    }

    openPython() {
        pxt.tickEvent("blocks.showpython");
        this.parent.closeFlyout();
        this.parent.openPythonAsync().done();
    }

    private cleanUpShadowBlocks() {
        const blocks = this.editor.getTopBlocks(false);
        blocks.filter(b => b.isShadow()).forEach(b => b.dispose(false));
    }

    private getBlocklyOptions(forceHasCategories?: boolean) {
        let blocklyOptions = this.getDefaultOptions();
        Util.jsonMergeFrom(blocklyOptions, pxt.appTarget.appTheme.blocklyOptions || {});
        const hasCategories = (forceHasCategories != undefined) ? forceHasCategories :
            (blocklyOptions.hasCategories != undefined ? blocklyOptions.hasCategories :
                this.showCategories);
        blocklyOptions.hasCategories = hasCategories;
        if (!hasCategories) this.showCategories = false;
        // If we're using categories, show the category toolbox, otherwise show the flyout toolbox
        const toolbox = hasCategories ?
            document.getElementById('blocklyToolboxDefinitionCategory')
            : document.getElementById('blocklyToolboxDefinitionFlyout');
        blocklyOptions['toolbox'] = blocklyOptions.toolbox != undefined ?
            blocklyOptions.toolbox : blocklyOptions.readOnly ? undefined : toolbox;
        return blocklyOptions;
    }

    private blocklyOptionsCache: Blockly.WorkspaceOptions;
    private getDefaultOptions() {
        if (this.blocklyOptionsCache) return this.blocklyOptionsCache;
        const readOnly = pxt.shell.isReadOnly();
        const blocklyOptions: Blockly.WorkspaceOptions = {
            scrollbars: true,
            media: pxt.webConfig.commitCdnUrl + "blockly/media/",
            sound: true,
            trashcan: false,
            collapse: false,
            comments: true,
            disable: false,
            readOnly: readOnly,
            toolboxOptions: {
                colour: pxt.appTarget.appTheme.coloredToolbox,
                inverted: pxt.appTarget.appTheme.invertedToolbox
            },
            zoom: {
                enabled: false,
                controls: false,
                wheel: true,
                maxScale: 2.5,
                minScale: .2,
                scaleSpeed: 1.05,
                startScale: pxt.BrowserUtils.isMobile() ? 0.7 : 0.9
            },
            rtl: Util.isUserLanguageRtl()
        };
        this.blocklyOptionsCache = blocklyOptions;
        return blocklyOptions;
    }

    private refreshToolbox() {
        if (!this.blockInfo) return;
        // no toolbox when readonly
        if (pxt.shell.isReadOnly()) return;

        // Dont show toolbox if we're in tutorial mode and we're not ready
        if (this.parent.state.tutorialOptions != undefined &&
            !this.parent.state.tutorialOptions.tutorialReady) {
            return;
        }

        this.clearCaches();

        const forceFlyoutOnly = this.parent.state.editorState && this.parent.state.editorState.hasCategories === false;
        const hasCategories = this.shouldShowCategories(!forceFlyoutOnly);

        // We might need to switch the toolbox type
        if ((this.editor.toolbox_ && hasCategories) || ((this.editor as any).flyout_ && !hasCategories)) {
            // Toolbox is consistent with current mode, safe to update
            if (hasCategories) {
                this.toolbox.setState({ loading: false, categories: this.getAllCategories(), showSearchBox: this.shouldShowSearch() });
            } else {
                this.showFlyoutOnlyToolbox();
            }
        } else {
            // Toolbox mode is different, need to refresh.
            if (!hasCategories) {
                // If we're switching from a toolbox to no toolbox, unmount node
                ReactDOM.unmountComponentAtNode(this.getBlocklyToolboxDiv());
            }
            // Refresh Blockly
            this.delayLoadXml = this.getCurrentSource();
            this.editor = undefined;
            this.loadingXml = false;
            if (this.loadingXmlPromise) {
                this.loadingXmlPromise.cancel();
                this.loadingXmlPromise = null;
            }
            this.prepareBlockly(hasCategories);
            this.domUpdate();
            this.editor.scrollCenter();
            if (hasCategories) {
                // If we're switching from no toolbox to a toolbox, mount node
                this.renderToolbox(true);
            }
        }
    }

    filterToolbox(showCategories?: boolean) {
        this.showCategories = showCategories;
        this.refreshToolbox();
    }

    private openExtension(extensionName: string) {
        const extension = this.extensions.filter(c => c.name == extensionName)[0];
        const parsedRepo = pxt.github.parseRepoId(extension.installedVersion);
        pxt.packagesConfigAsync()
            .then((config) => {
                const repoStatus = pxt.github.repoStatus(parsedRepo, config);
                const repoName = parsedRepo.fullName.substr(parsedRepo.fullName.indexOf(`/`) + 1);
                const localDebug = pxt.BrowserUtils.isLocalHost() && /^file:/.test(extension.installedVersion) && extension.extension.localUrl;
                const debug = pxt.BrowserUtils.isLocalHost() && /debugExtensions/i.test(window.location.href);
                /* tslint:disable:no-http-string */
                const url = debug ? "http://localhost:3232/extension.html"
                    : localDebug ? extension.extension.localUrl : `https://${parsedRepo.owner}.github.io/${repoName}/`;
                /* tslint:enable:no-http-string */
                this.parent.openExtension(extension.name, url, repoStatus == 0); // repoStatus can only be APPROVED or UNKNOWN at this point
            });
    }

    private partitionBlocks() {
        const res: pxt.Map<toolbox.BlockDefinition[]> = {};
        this.topBlocks = [];

        const that = this;
        function setSubcategory(ns: string, subcat: string) {
            if (!that.subcategoryMap[ns]) that.subcategoryMap[ns] = {};
            that.subcategoryMap[ns][subcat] = true;
        }

        pxt.blocks.injectBlocks(this.blockInfo).forEach(fn => {
            let ns = (fn.attributes.blockNamespace || fn.namespace).split('.')[0];

            if (!res[ns]) {
                res[ns] = [];
            }
            res[ns].push(fn);

            const subcat = fn.attributes.subcategory;
            const advanced = fn.attributes.advanced;

            if (advanced) {
                // More subcategory
                setSubcategory(ns, lf("more"));
            } else if (subcat) {
                setSubcategory(ns, subcat);
            }

            if (fn.attributes.topblock) {
                this.topBlocks.push(fn);
            }
        });

        return res;
    }

    public hideFlyout() {
        if (this.editor.toolbox_) {
            this.editor.toolbox_.flyout_.hide();
        }
        if (this.toolbox) this.toolbox.clear();
    }

    ///////////////////////////////////////////////////////////
    ////////////         Toolbox methods          /////////////
    ///////////////////////////////////////////////////////////

    protected clearCaches() {
        super.clearCaches();
        this.clearFlyoutCaches();
        snippets.clearBuiltinBlockCache();
        // note that we don't need to clear the flyout SVG cache since those
        // will regenerate themselves more precisely based on the hash of the
        // input blocks xml.
    }

    clearFlyoutCaches() {
        this.flyoutBlockXmlCache = {};
    }

    shouldShowSearch() {
        if (this.parent.state.editorState && this.parent.state.editorState.searchBar != undefined) {
            return this.parent.state.editorState.searchBar;
        }
        return true;
    }

    shouldShowCategories(forceHasCategories?: boolean) {
        if (this.parent.state.editorState && this.parent.state.editorState.hasCategories != undefined) {
            return this.parent.state.editorState.hasCategories;
        }
        const blocklyOptions = this.getBlocklyOptions(forceHasCategories);
        return blocklyOptions.hasCategories;
    }

    getBuiltinCategory(ns: string): toolbox.ToolboxCategory {
        return snippets.getBuiltinCategory(ns);
    }

    isBuiltIn(ns: string): boolean {
        return snippets.isBuiltin(ns);
    }

    getNamespaceAttrs(ns: string) {
        const builtin = snippets.getBuiltinCategory(ns);
        if (builtin) {
            builtin.attributes.color = pxt.toolbox.getNamespaceColor(builtin.nameid);
            return builtin.attributes;
        }
        if (!this.blockInfo) return undefined;

        return super.getNamespaceAttrs(ns);
    }

    getNamespaces() {
        const namespaces = Object.keys(this.nsMap)
            .filter(ns => !snippets.isBuiltin(ns) && !!this.getNamespaceAttrs(ns));

        function isRemoved(ns: string): boolean {
            return snippets.getBuiltinCategory(ns).removed;
        }

        let config = pxt.appTarget.runtime || {};
        if (config.loopsBlocks && !isRemoved(toolbox.CategoryNameID.Loops)) namespaces.push(toolbox.CategoryNameID.Loops);
        if (config.logicBlocks && !isRemoved(toolbox.CategoryNameID.Logic)) namespaces.push(toolbox.CategoryNameID.Logic);
        if (config.variablesBlocks && !isRemoved(toolbox.CategoryNameID.Variables)) namespaces.push(toolbox.CategoryNameID.Variables);
        if (config.mathBlocks && !isRemoved(toolbox.CategoryNameID.Maths)) namespaces.push(toolbox.CategoryNameID.Maths);
        if (config.functionBlocks && !isRemoved(toolbox.CategoryNameID.Functions)) namespaces.push(toolbox.CategoryNameID.Functions);
        if (config.listsBlocks && !isRemoved(toolbox.CategoryNameID.Arrays)) namespaces.push(toolbox.CategoryNameID.Arrays);
        if (config.textBlocks && !isRemoved(toolbox.CategoryNameID.Text)) namespaces.push(toolbox.CategoryNameID.Text);

        if (pxt.appTarget.cloud && pxt.appTarget.cloud.packages) {
            namespaces.push(toolbox.CategoryNameID.Extensions);
        }

        return namespaces.concat(super.getNamespaces());
    }

    ///////////////////////////////////////////////////////////
    ////////////         Flyout methods           /////////////
    ///////////////////////////////////////////////////////////

    public getBlocksForCategory(ns: string, subns?: string): (toolbox.BlockDefinition | toolbox.ButtonDefinition)[] {
        if (!snippets.isBuiltin(ns)) {
            return this.getNonBuiltInBlocks(ns, subns).concat(this.getExtraBlocks(ns, subns));
        } else {
            return this.getBuiltInBlocks(ns, subns).concat(this.getExtraBlocks(ns, subns));
        }
    }

    private filterBlocks(subns: string, blocks: toolbox.BlockDefinition[]) {
        return blocks.filter((block => !(block.attributes.blockHidden || block.attributes.deprecated)
            && ((!subns && !block.attributes.subcategory && !block.attributes.advanced)
                || (subns && ((block.attributes.advanced && subns == lf("more"))
                    || (block.attributes.subcategory && subns == block.attributes.subcategory))))));
    }

    private getBuiltInBlocks(ns: string, subns: string) {
        let cat = snippets.getBuiltinCategory(ns);
        let blocks: toolbox.BlockDefinition[] = cat.blocks || [];
        if (!cat.custom && this.nsMap[ns]) {
            blocks = this.filterBlocks(subns, blocks.concat(this.nsMap[ns]));
        }
        return blocks;
    }

    private getNonBuiltInBlocks(ns: string, subns: string) {
        return this.filterBlocks(subns, this.nsMap[ns]) || [];
    }

    private getExtraBlocks(ns: string, subns: string) {
        if (subns) return [];
        let extraBlocks: (toolbox.BlockDefinition | toolbox.ButtonDefinition)[] = [];
        const onStartNamespace = pxt.appTarget.runtime.onStartNamespace || "loops";
        if (ns == onStartNamespace) {
            extraBlocks.push({
                name: ts.pxtc.ON_START_TYPE,
                attributes: {
                    blockId: ts.pxtc.ON_START_TYPE,
                    weight: pxt.appTarget.runtime.onStartWeight || 10
                },
                blockXml: `<block type="pxt-on-start"></block>`
            });
        }

        // Inject pause until block
        const pauseUntil = snippets.getPauseUntil();
        if (pauseUntil && ns == pauseUntil.attributes.blockNamespace) {
            extraBlocks.push(pauseUntil);
        }
        // Add extension buttons
        if (!subns) {
            this.extensions.forEach(config => {
                const name = config.name;
                const namespace = config.extension.namespace || name;
                if (ns == namespace) {
                    extraBlocks.push({
                        name: `EXT${name}_BUTTON`,
                        type: "button",
                        attributes: {
                            blockId: `EXT${name}_BUTTON`,
                            label: config.extension.label ? Util.rlf(config.extension.label) : Util.lf("Editor"),
                            weight: 101
                        },
                        callback: () => {
                            this.openExtension(name);
                        }
                    });
                }
            })
        }

        if (pxt.appTarget.appTheme.snippetBuilder) {
            // Push snippet extension into extraBlocks
            initializeSnippetExtensions(ns, extraBlocks, this.editor, this.parent);
        }

        return extraBlocks;
    }

    private flyoutBlockXmlCache: pxt.Map<Element[]> = {};
    private flyoutXmlList: Element[] = [];
    public showFlyout(treeRow: toolbox.ToolboxCategory) {
        const { nameid: ns, subns } = treeRow;
        const inTutorial = this.parent.state.tutorialOptions
            && !!this.parent.state.tutorialOptions.tutorial;

        if (ns == 'search') {
            this.showSearchFlyout();
            return;
        }

        if (ns == 'topblocks') {
            this.showTopBlocksFlyout();
            return;
        }

        this.flyoutXmlList = [];
        let cacheKey = ns + subns + (inTutorial ? "tutorialexpanded" : "");
        if (this.flyoutBlockXmlCache[cacheKey]) {
            pxt.debug("showing flyout with blocks from flyout blocks xml cache");
            this.flyoutXmlList = this.flyoutBlockXmlCache[cacheKey];
            this.showFlyoutInternal_(this.flyoutXmlList, cacheKey);
            return;
        }

        if (this.abstractShowFlyout(treeRow)) {
            // Cache blocks xml list for later
            // don't cache when translating
            if (!pxt.Util.isTranslationMode())
                this.flyoutBlockXmlCache[cacheKey] = this.flyoutXmlList;

            this.showFlyoutInternal_(this.flyoutXmlList, cacheKey);
        }
    }

    protected showFlyoutHeadingLabel(ns: string, name: string, subns: string, icon: string, color: string) {
        const categoryName = name || Util.capitalize(subns || ns);
        const iconClass = `blocklyTreeIcon${icon ? ns.toLowerCase() : 'Default'}`.replace(/\s/g, '');
        let headingLabel = pxt.blocks.createFlyoutHeadingLabel(categoryName, color, icon, iconClass);
        this.flyoutXmlList.push(headingLabel);
    }

    protected showFlyoutGroupLabel(group: string, groupicon: string, labelLineWidth: string, helpCallback: string) {
        let groupLabel = pxt.blocks.createFlyoutGroupLabel(pxt.Util.rlf(`{id:group}${group}`),
            groupicon, labelLineWidth, helpCallback ? `GROUP_HELP_${group}` : undefined);
        if (helpCallback) {
            this.editor.registerButtonCallback(`GROUP_HELP_${group}`, (/*btn*/) => {
                this.helpButtonCallback(group);
            })
        }
        this.flyoutXmlList.push(groupLabel);
    }

    protected helpButtonCallback(group?: string) {
        pxt.debug(`${group} help icon clicked.`);
        workspace.fireEvent({ type: 'ui', editor: 'blocks', action: 'groupHelpClicked', data: { group } } as pxt.editor.events.UIEvent);
    }

    protected showFlyoutBlocks(ns: string, color: string, blocks: toolbox.BlockDefinition[]) {
        const filters = this.parent.state.editorState ? this.parent.state.editorState.filters : undefined;
        blocks.sort((f1, f2) => {
            // Sort the blocks
            return (f2.attributes.weight != undefined ? f2.attributes.weight : 50)
                - (f1.attributes.weight != undefined ? f1.attributes.weight : 50);
        }).forEach((block) => {
            let blockXmlList: Element[];
            if (block.type == "button") {
                blockXmlList = this.getButtonXml(block as toolbox.ButtonDefinition);
            } else {
                blockXmlList = this.getBlockXml(block as toolbox.BlockDefinition);
            }
            if (blockXmlList) this.flyoutXmlList = this.flyoutXmlList.concat(blockXmlList);
        })
    }

    private showSearchFlyout() {
        this.flyoutXmlList = [];
        const searchBlocks = this.toolbox.getSearchBlocks();

        searchBlocks.forEach((block) => {
            const blockXmlList = this.getBlockXml(block, true);
            if (blockXmlList) this.flyoutXmlList = this.flyoutXmlList.concat(blockXmlList);
        })

        if (this.flyoutXmlList.length == 0) {
            let label = goog.dom.createDom('label');
            label.setAttribute('text', lf("No search results..."));
            this.flyoutXmlList.push(label);
        }
        this.showFlyoutInternal_(this.flyoutXmlList, "search");
    }

    private showTopBlocksFlyout() {
        this.flyoutXmlList = [];
        const topBlocks = this.getTopBlocks();
        if (topBlocks.length == 0) {
            let label = goog.dom.createDom('label');
            label.setAttribute('text', lf("No basic blocks..."));
            this.flyoutXmlList.push(label);
        } else {
            // Show a heading
            this.showFlyoutHeadingLabel('topblocks', lf("{id:category}Basic"), null,
                pxt.toolbox.getNamespaceIcon('topblocks'), pxt.toolbox.getNamespaceColor('topblocks'));

            topBlocks.forEach((block) => {
                const blockXmlList = this.getBlockXml(block, true);
                if (blockXmlList) this.flyoutXmlList = this.flyoutXmlList.concat(blockXmlList);
            })
        }
        this.showFlyoutInternal_(this.flyoutXmlList);
    }

    private blocksToString(xmlList: Element[]): string {
        let xmlSerializer: XMLSerializer = null;
        const serialize = (e: Element) => {
            if (!e)
                return "<!-- invalid block here! -->"
            if (e.outerHTML)
                return e.outerHTML
            // The below code is only needed for IE 11 where outerHTML occassionally returns undefined :/
            if (!xmlSerializer)
                xmlSerializer = new XMLSerializer()
            return xmlSerializer.serializeToString(e);
        }
        return xmlList
            .map(serialize)
            .reduce((p, c) => p + c, "")
    }

    private hashBlocks(xmlList: Element[]): number {
        return pxt.Util.codalHash16(this.blocksToString(xmlList));
    }

    private swapFlyout(old: Blockly.VerticalFlyout, nw: Blockly.VerticalFlyout) {
        // hide the old flyout
        old.setVisible(false)

        // set the "current" flyout
        this.editor.toolbox_.flyout_ = nw;

        // show the new flyout
        nw.setVisible(true)

        // reflow if scale changed
        const flyoutWs = nw.workspace_ as Blockly.WorkspaceSvg;
        const targetWs = nw.targetWorkspace_ as Blockly.WorkspaceSvg;
        const scaleChange = flyoutWs.scale !== targetWs.scale;
        if (scaleChange) {
            nw.reflow();
        }
    }

    private flyouts: pxt.Map<{ flyout: Blockly.VerticalFlyout, blocksHash: number }> = {};
    private showFlyoutInternal_(xmlList: Element[], flyoutName: string = "default") {
        if ((!this.parent.state.editorState || this.parent.state.editorState.hasCategories !== false)
            && this.editor.toolbox_) {
            const oldFlyout = this.editor.toolbox_.flyout_ as Blockly.VerticalFlyout;

            // determine if the cached flyout exists and isn't stale
            const hasCachedFlyout = flyoutName in this.flyouts
            const cachedBlocksHash = hasCachedFlyout ? this.flyouts[flyoutName].blocksHash : 0;
            const currentBlocksHash = this.hashBlocks(xmlList);
            const isFlyoutUpToDate = cachedBlocksHash === currentBlocksHash && !!cachedBlocksHash

            const mkFlyout = () => {
                const workspace = this.editor.toolbox_.workspace_ as Blockly.WorkspaceSvg
                const oldSvg = oldFlyout.svgGroup_;
                const flyout = Blockly.Functions.createFlyout(workspace, oldSvg)
                return flyout as Blockly.VerticalFlyout;
            }

            // get the flyout from the cache or make a new one
            let newFlyout: Blockly.VerticalFlyout;
            if (!hasCachedFlyout) {
                newFlyout = mkFlyout();
                this.flyouts[flyoutName] = { flyout: newFlyout, blocksHash: 0 };
            } else {
                newFlyout = this.flyouts[flyoutName].flyout;
            }

            // update the blocks hash
            this.flyouts[flyoutName].blocksHash = currentBlocksHash;

            // switch to the new flyout
            this.swapFlyout(oldFlyout, newFlyout);

            // if the flyout contents have changed, recreate the blocks
            if (!isFlyoutUpToDate) {
                newFlyout.show(xmlList);
            }

            newFlyout.scrollToStart();
        } else if ((this.editor as any).flyout_) {
            (this.editor as any).flyout_.show(xmlList);
            (this.editor as any).flyout_.scrollToStart();
        }
    }

    // For editors that have no toolb
    showFlyoutOnlyToolbox() {
        // Show a Flyout only with all the blocks
        const allCategories = this.getAllCategories();
        let allBlocks: toolbox.BlockDefinition[] = [];
        allCategories.forEach(category => {
            const blocks = category.blocks;
            allBlocks = allBlocks.concat(blocks);
            if (category.subcategories) category.subcategories.forEach(subcategory => {
                const subblocks = subcategory.blocks;
                allBlocks = allBlocks.concat(subblocks);
            })
        });

        let xmlList: Element[] = [];
        allBlocks.forEach((block) => {
            const blockXmlList = this.getBlockXml(block);
            if (blockXmlList) xmlList = xmlList.concat(blockXmlList);
        })
        this.showFlyoutInternal_(xmlList);
    }

    ///////////////////////////////////////////////////////////
    ////////////          Block methods           /////////////
    ///////////////////////////////////////////////////////////

    private getBlockXml(block: toolbox.BlockDefinition, ignoregap?: boolean, shadow?: boolean): Element[] {
        const that = this;
        let blockXml: Element;
        // Check if the block is built in, ignore it as it's already defined in snippets
        if (block.attributes.blockBuiltin) {
            pxt.log("ignoring built in block: " + block.attributes.blockId);
            return undefined;
        }
        if (block.builtinBlock) {
            // Find the block XML for this built in block.
            const builtin = snippets.allBuiltinBlocks()[block.attributes.blockId];
            if (builtin && builtin.blockXml && block.builtinField && block.builtinField.length == 2) {
                // Likley a built in block with a mutatation, check the fields.
                const field = block.builtinField[0];
                const value = block.builtinField[1];
                const regExp = new RegExp(`<field name="${field}">(.*)<\/field>`, 'i');
                builtin.blockXml = builtin.blockXml.replace(regExp, () => {
                    return `<field name="${field}">${value}<\/field>`;
                });
            }
            return builtin ? this.getBlockXml(builtin, ignoregap) : undefined;
        }
        if (!block.blockXml) {
            let fn = pxt.blocks.blockSymbol(block.attributes.blockId);
            if (fn) {
                if (!shouldShowBlock(fn)) return undefined;
                let comp = pxt.blocks.compileInfo(fn);
                blockXml = pxt.blocks.createToolboxBlock(this.blockInfo, fn, comp);

                if (fn.attributes.optionalVariableArgs && fn.attributes.toolboxVariableArgs) {
                    const handlerArgs = comp.handlerArgs;
                    const mutationValues = fn.attributes.toolboxVariableArgs.split(";")
                        .map(v => parseInt(v))
                        .filter(v => v <= handlerArgs.length && v >= 0);

                    mutationValues.forEach(v => {
                        const mutation = document.createElement("mutation");
                        mutation.setAttribute("numargs", v.toString());
                        for (let i = 0; i < v; i++) {
                            mutation.setAttribute("arg" + i, handlerArgs[i].name)
                        }
                        blockXml.appendChild(mutation);
                    });
                } else if (comp.handlerArgs.length && !fn.attributes.optionalVariableArgs) {
                    comp.handlerArgs.forEach(arg => {
                        const getterblock = Blockly.Xml.textToDom(`
    <value name="HANDLER_${arg.name}">
    <shadow type="variables_get_reporter">
    <field name="VAR" variabletype="">${arg.name}</field>
    </shadow>
    </value>`);
                        blockXml.appendChild(getterblock);
                    });
                } else if (fn.attributes.mutateDefaults) {
                    const mutationValues = fn.attributes.mutateDefaults.split(";");
                    const mutatedBlocks: Element[] = [];
                    mutationValues.forEach(mutation => {
                        const mutatedBlock = blockXml.cloneNode(true) as HTMLElement;
                        pxt.blocks.mutateToolboxBlock(mutatedBlock, fn.attributes.mutate, mutation);
                        mutatedBlocks.push(mutatedBlock);
                    });
                    return mutatedBlocks;
                } else if (fn.attributes.blockSetVariable != undefined && fn.retType && !shadow) {
                    // if requested, wrap block into a "set variable block"
                    const rawName = fn.attributes.blockSetVariable;

                    let varName: string;

                    // By default if the API author does not put any value for blockSetVariable
                    // then our comment parser will fill in the string "true". This gets caught
                    // by isReservedWord() so no need to do a separate check.
                    if (!rawName || pxt.blocks.isReservedWord(rawName)) {
                        varName = Util.htmlEscape(fn.retType.toLowerCase());
                    }
                    else {
                        varName = Util.htmlEscape(rawName);
                    }
                    // since we are creating variable, generate a new name that does not
                    // clash with existing variable names
                    let varNameUnique = varName;
                    let index = 2;
                    while (variableIsAssigned(varNameUnique, this.editor)) {
                        varNameUnique = varName + index++;
                    }
                    varName = varNameUnique;

                    const setblock = Blockly.Xml.textToDom(`
<block type="variables_set" gap="${Util.htmlEscape((fn.attributes.blockGap || 8) + "")}">
<field name="VAR" variabletype="">${varName}</field>
</block>`);
                    {
                        let value = document.createElement('value');
                        value.setAttribute('name', 'VALUE');
                        value.appendChild(blockXml);
                        value.appendChild(pxt.blocks.mkFieldBlock("math_number", "NUM", "0", true));
                        setblock.appendChild(value);
                    }
                    blockXml = setblock;
                }
            } else {
                pxt.log("Couldn't find block for: " + block.attributes.blockId);
                pxt.log(block);
            }
        } else {
            blockXml = Blockly.Xml.textToDom(block.blockXml);
        }
        if (blockXml) {
            if (ignoregap) {
                blockXml.setAttribute("gap", `${pxt.appTarget.appTheme
                    && pxt.appTarget.appTheme.defaultBlockGap && pxt.appTarget.appTheme.defaultBlockGap.toString() || 8}`);
            }
            pxt.Util.toArray(blockXml.querySelectorAll('shadow'))
                .filter(shadow => !shadow.innerHTML)
                .forEach((shadow, i) => {
                    let type = shadow.getAttribute('type');
                    const builtin = snippets.allBuiltinBlocks()[type];
                    let b = this.getBlockXml(builtin ? builtin : { name: type, attributes: { blockId: type } }, ignoregap, true);
                    /* tslint:disable:no-inner-html setting one element's contents to the other */
                    if (b && b.length > 0 && b[0]) shadow.innerHTML = b[0].innerHTML;
                    /* tslint:enable:no-inner-html */
                })
        }
        return [blockXml];
        function shouldShowBlock(fn: pxtc.SymbolInfo) {
            if (fn.attributes.debug && !pxt.options.debug) return false;
            if (!shadow && (fn.attributes.deprecated || fn.attributes.blockHidden)) return false;
            let ns = (fn.attributes.blockNamespace || fn.namespace).split('.')[0];
            return that.shouldShowBlock(fn.attributes.blockId, ns, shadow);
        }

        function variableIsAssigned(name: string, editor: Blockly.WorkspaceSvg) {
            const varModel = editor.getVariable(name);
            const varUses = varModel && editor.getVariableUsesById(varModel.getId());
            return varUses && varUses.some(b => b.type == "variables_set" || b.type == "variables_change");
        }
    }

    private getButtonXml(button: toolbox.ButtonDefinition): Element[] {
        this.editor.registerButtonCallback(button.attributes.blockId, (btn) => {
            button.callback();
        })
        return [pxt.blocks.createFlyoutButton(button.attributes.blockId, button.attributes.label)];
    }

    updateBreakpoints() {
        if (!this.editor) return; // not loaded yet

        const debugging = !!this.parent.state.debugging;
        const blocks = this.editor.getAllBlocks();
        blocks.forEach(block => {
            if (block.nextConnection && block.previousConnection) {
                block.enableBreakpoint(debugging);
            }
        });
        this.editor.setDebugModeOption(debugging);
    }
}<|MERGE_RESOLUTION|>--- conflicted
+++ resolved
@@ -10,13 +10,9 @@
 import * as snippets from "./blocksSnippets";
 import * as workspace from "./workspace";
 import * as simulator from "./simulator";
-<<<<<<< HEAD
+import * as dialogs from "./dialogs";
 import * as blocklyFieldView from "./blocklyFieldView";
-import { CreateFunctionDialog, CreateFunctionDialogState } from "./createFunction";
-=======
-import * as dialogs from "./dialogs";
 import { CreateFunctionDialog } from "./createFunction";
->>>>>>> cd21f274
 import { initializeSnippetExtensions } from './snippetBuilder';
 
 import Util = pxt.Util;
