import * as React from 'react';

import { Provider, Store } from 'react-redux';
import { mainStore, tileEditorStore } from './store/imageStore'
import { SideBar } from './SideBar';
import { BottomBar } from './BottomBar';
import { TopBar } from './TopBar';
import { ImageCanvas } from './ImageCanvas';

import { Timeline } from './Timeline';
import { addKeyListener, removeKeyListener } from './keyboardShortcuts';

<<<<<<< HEAD
import { dispatchSetInitialState, dispatchImageEdit, dispatchChangeZoom, dispatchSetInitialFrames, dispatchSetInitialTilemap, dispatchCloseTileEditor } from './actions/dispatch';
import { EditorState, AnimationState, TilemapState, GalleryTile, ImageEditorStore } from './store/imageReducer';
import { imageStateToBitmap, imageStateToTilemap } from './util';
=======
import { dispatchSetInitialState, dispatchImageEdit, dispatchChangeZoom, dispatchSetInitialFrames, dispatchSetInitialTilemap, dispatchCreateNewTile, dispatchOpenTileEditor, dispatchCloseTileEditor } from './actions/dispatch';
import { EditorState, AnimationState, TilemapState, GalleryTile, ImageEditorStore, TileEditContext } from './store/imageReducer';
import { imageStateToBitmap, imageStateToTilemap, applyBitmapData } from './util';
>>>>>>> 96287eca
import { Unsubscribe } from 'redux';

export interface ImageEditorSaveState {
    editor: EditorState;
    past: AnimationState[];
}

export interface ImageEditorProps {
    singleFrame?: boolean;
    onChange?: (value: string) => void;
    initialValue?: string;
    store?: Store<ImageEditorStore>;
    onDoneClicked?: (value: string) => void;
}

export interface ImageEditorState {
    editingTile: boolean;
    editTileValue?: string;
}

export class ImageEditor extends React.Component<ImageEditorProps, ImageEditorState> {
    protected unsubscribeChangeListener: Unsubscribe;

    constructor(props: ImageEditorProps) {
        super(props);

        this.state = { editingTile: false };
    }

    componentDidMount() {
        addKeyListener();

        if (this.props.initialValue) {
            this.initSingleFrame(pxt.sprite.imageLiteralToBitmap(this.props.initialValue));
        }

        this.unsubscribeChangeListener = this.getStore().subscribe(this.onStoreChange);

        this.onResize();
    }

    componentWillUnmount() {
        removeKeyListener();

        if (this.unsubscribeChangeListener) {
            this.unsubscribeChangeListener()
        }
    }

    render(): JSX.Element {
        const { singleFrame } = this.props;
        const instanceStore = this.getStore()

        const { editTileValue, editingTile } = this.state;

        return <div className="image-editor-outer">
            <Provider store={instanceStore}>
                <div className="image-editor">
                    <TopBar singleFrame={singleFrame} />
                    <div className="image-editor-content">
                        <SideBar />
                        <ImageCanvas />
                        {singleFrame ? undefined : <Timeline />}
                    </div>
                    <BottomBar singleFrame={singleFrame} />
                </div>
            </Provider>
            { editingTile && <ImageEditor store={tileEditorStore} onDoneClicked={this.onTileEditorFinished} initialValue={editTileValue} singleFrame={true} /> }
            { !editingTile && this.props.onDoneClicked && <button
                className={`image-editor-confirm ui small button`}
                title={lf("Done")}
                onClick={this.onDoneClick}>
                    {lf("Done")}
                </button>
            }
        </div>
    }

    initSingleFrame(value: pxt.sprite.Bitmap) {
        this.getStore().dispatch(dispatchSetInitialFrames([{ bitmap: value.data() }], 100));
    }

    initAnimation(frames: pxt.sprite.Bitmap[], interval: number) {
        this.getStore().dispatch(dispatchSetInitialFrames(frames.map(frame => ({ bitmap: frame.data() })), interval));
    }

    initTilemap(data: pxt.sprite.TilemapData, gallery: GalleryTile[]) {
        this.getStore().dispatch(dispatchSetInitialTilemap(data.tilemap.data(), data.tileset, gallery, [data.layers], data.nextId));
    }

    onResize() {
        this.getStore().dispatch(dispatchChangeZoom(0));
    }

    getCurrentFrame(): pxt.sprite.Bitmap {
        const state = this.getStore().getState();
        const animationState = state.store.present as AnimationState;
        const currentFrame = animationState.frames[animationState.currentFrame];

        return imageStateToBitmap(currentFrame);
    }

    getAnimation(): pxt.sprite.AnimationData {
        const state = this.getStore().getState();
        const animationState = state.store.present as AnimationState;
        return {
            interval: animationState.interval,
            frames: animationState.frames.map(frame => imageStateToBitmap(frame).data())
        }
    }

    getTilemap() {
        const state = this.getStore().getState();
        const tilemapState = state.store.present as TilemapState;
<<<<<<< HEAD
        return new pxt.sprite.TilemapData(imageStateToTilemap(tilemapState.tilemap), tilemapState.tileset, tilemapState.tilemap.overlayLayers[0]);
=======
        const { floating, overlayLayers, layerOffsetX, layerOffsetY } = tilemapState.tilemap;
        const layers = applyBitmapData(overlayLayers[0], floating && floating.overlayLayers && floating.overlayLayers[0], layerOffsetX, layerOffsetY);
        return pxt.sprite.encodeTilemap(new pxt.sprite.TilemapData(imageStateToTilemap(tilemapState.tilemap), tilemapState.tileset, layers), "typescript");
>>>>>>> 96287eca
    }

    getPersistentData(): ImageEditorSaveState {
        const state = this.getStore().getState();
        return {
            editor: state.editor,
            past: state.store.past as AnimationState[]
        }
    }

    restorePersistentData(oldValue: ImageEditorSaveState) {
        if (oldValue) {
            this.getStore().dispatch(dispatchSetInitialState(oldValue.editor, oldValue.past));
        }
    }

    setCurrentFrame(bitmap: pxt.sprite.Bitmap) {
        this.getStore().dispatch(dispatchImageEdit({ bitmap: bitmap.data() }))
    }

    protected getStore() {
        return this.props.store || mainStore;
    }

    protected onStoreChange = () => {
        if (this.props.onChange) {
            this.props.onChange(this.props.singleFrame ? pxt.sprite.bitmapToImageLiteral(this.getCurrentFrame(), "typescript") : "")
        }

        const state = this.getStore().getState()

        if (!!state.editor.editingTile != !!this.state.editingTile) {
            if (state.editor.editingTile) {
                const index = state.editor.editingTile.tilesetIndex;

                if (index) {
                    const tile = (state.store.present as TilemapState).tileset.tiles[index];
                    this.setState({
                        editingTile: true,
                        editTileValue: pxt.sprite.bitmapToImageLiteral(pxt.sprite.Bitmap.fromData(tile.data), "typescript")
                    });
                }
                else {
                    this.setState({
                        editingTile: true
                    });
                }
            }
            else {
                this.setState({
                    editingTile: false
                });
            }
        }
    }

    protected onDoneClick = () => {
        if (this.props.onDoneClicked) {
            let value: string;

            if (this.getStore().getState().editor.isTilemap) {
                value = pxt.sprite.encodeTilemap(this.getTilemap(), "typescript");
            }
            else if (this.props.singleFrame) {
                value = pxt.sprite.bitmapToImageLiteral(this.getCurrentFrame(), "typescript");
            }
            else {
                value = this.getAnimation() + "";
            }

            this.props.onDoneClicked(value);
        }
    }

    protected onTileEditorFinished = (tile: string) => {
        const parsed = pxt.sprite.imageLiteralToBitmap(tile);
        const store = this.getStore();
        const tileEditState = store.getState().editor.editingTile;

        store.dispatch(dispatchCloseTileEditor(parsed.data(), tileEditState.tilesetIndex));
    }
}<|MERGE_RESOLUTION|>--- conflicted
+++ resolved
@@ -10,15 +10,9 @@
 import { Timeline } from './Timeline';
 import { addKeyListener, removeKeyListener } from './keyboardShortcuts';
 
-<<<<<<< HEAD
 import { dispatchSetInitialState, dispatchImageEdit, dispatchChangeZoom, dispatchSetInitialFrames, dispatchSetInitialTilemap, dispatchCloseTileEditor } from './actions/dispatch';
 import { EditorState, AnimationState, TilemapState, GalleryTile, ImageEditorStore } from './store/imageReducer';
-import { imageStateToBitmap, imageStateToTilemap } from './util';
-=======
-import { dispatchSetInitialState, dispatchImageEdit, dispatchChangeZoom, dispatchSetInitialFrames, dispatchSetInitialTilemap, dispatchCreateNewTile, dispatchOpenTileEditor, dispatchCloseTileEditor } from './actions/dispatch';
-import { EditorState, AnimationState, TilemapState, GalleryTile, ImageEditorStore, TileEditContext } from './store/imageReducer';
 import { imageStateToBitmap, imageStateToTilemap, applyBitmapData } from './util';
->>>>>>> 96287eca
 import { Unsubscribe } from 'redux';
 
 export interface ImageEditorSaveState {
@@ -133,13 +127,9 @@
     getTilemap() {
         const state = this.getStore().getState();
         const tilemapState = state.store.present as TilemapState;
-<<<<<<< HEAD
-        return new pxt.sprite.TilemapData(imageStateToTilemap(tilemapState.tilemap), tilemapState.tileset, tilemapState.tilemap.overlayLayers[0]);
-=======
         const { floating, overlayLayers, layerOffsetX, layerOffsetY } = tilemapState.tilemap;
         const layers = applyBitmapData(overlayLayers[0], floating && floating.overlayLayers && floating.overlayLayers[0], layerOffsetX, layerOffsetY);
-        return pxt.sprite.encodeTilemap(new pxt.sprite.TilemapData(imageStateToTilemap(tilemapState.tilemap), tilemapState.tileset, layers), "typescript");
->>>>>>> 96287eca
+        return new pxt.sprite.TilemapData(imageStateToTilemap(tilemapState.tilemap), tilemapState.tileset, layers);
     }
 
     getPersistentData(): ImageEditorSaveState {
