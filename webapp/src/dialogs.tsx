--- conflicted
+++ resolved
@@ -571,7 +571,6 @@
     let repoName: string = name || "";
     let repoDescription: string = "";
 
-<<<<<<< HEAD
     function repoNameError(): string {
         if (repoName == "pxt-" + lf("Untitled").toLocaleLowerCase()
             || repoName == "pxt-untitled")
@@ -606,40 +605,17 @@
                     <sui.Input type="url" value={repoName} onChange={onNameChanged} label={lf("Repository name.")} placeholder={`pxt-my-gadget...`} class="fluid" error={nameErr} />
                 </div>
                 <div className="ui field">
-                    <sui.Input type="text" value={repoDescription} onChange={onDescriptionChanged} label={lf("Repository description.")} class="fluid" />
+                    <sui.Input type="text" value={repoDescription} onChange={onDescriptionChanged} label={lf("Repository description.")} placeholder={lf("MakeCode extension for my gadget")} class="fluid" />
                 </div>
-=======
-            if (name) {
-                name = name.toLocaleLowerCase().replace(/\s+/g, '-');
-                name = name.replace(/[^\w\-]/g, '');
-                if (!/^pxt-/.test(name)) name = 'pxt-' + name;
-                inputName.value = name;
-            }
-        },
-        jsx: <div className="ui form">
-            <div className="ui field">
-                <label id="repoName">{lf("Repo name.")}</label>
-                <input type="url" tabIndex={0} autoFocus aria-labelledby="repoName" placeholder={`pxt-my-gadget...`} className="ui fluid"></input>
-            </div>
-            <div className="ui field">
-                <label id="repoDesc">{lf("Repo description.")}</label>
-                <input type="url" tabIndex={1} aria-labelledby="repoDesc" placeholder={lf("MakeCode extension for my gadget...")} className="ui fluid"></input>
->>>>>>> c7abf32b
             </div>
         },
     }).then(res => {
         if (res) {
             pxt.tickEvent("app.github.create");
 
-<<<<<<< HEAD
             if (!repoNameError()) {
                 core.showLoading("creategithub", lf("creating {0} repository...", repoName))
                 return pxt.github.createRepoAsync(repoName, repoDescription.trim())
-=======
-            if (/^[\w\-]+$/.test(name)) {
-                core.showLoading("creategithub", lf("Creating GitHub repo..."))
-                return pxt.github.createRepoAsync(name, desc)
->>>>>>> c7abf32b
                     .finally(() => core.hideLoading("creategithub"))
                     .then(r => {
                         return pxt.github.noramlizeRepoId("https://github.com/" + r.fullName)
