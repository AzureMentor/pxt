/// <reference path="../../localtypings/pxtpackage.d.ts"/>
/// <reference path="../../built/pxtlib.d.ts"/>
/// <reference path="../../built/pxtblocks.d.ts"/>
/// <reference path="../../built/pxtsim.d.ts"/>
/// <reference path="../../built/pxtwinrt.d.ts"/>

import * as React from "react";
import * as ReactDOM from "react-dom";
import * as workspace from "./workspace";
import * as data from "./data";
import * as pkg from "./package";
import * as core from "./core";
import * as sui from "./sui";
import * as simulator from "./simulator";
import * as srceditor from "./srceditor"
import * as compiler from "./compiler"
import * as tdlegacy from "./tdlegacy"
import * as db from "./db"
import * as cmds from "./cmds"
import * as appcache from "./appcache";
import * as screenshot from "./screenshot";
import * as hidbridge from "./hidbridge";
import * as share from "./share";
import * as lang from "./lang";
import * as notification from "./notification";
import * as tutorial from "./tutorial";
import * as editortoolbar from "./editortoolbar";
import * as filelist from "./filelist";
import * as container from "./container";
import * as scriptsearch from "./scriptsearch";
import * as projects from "./projects";
import * as sounds from "./sounds";

import * as monaco from "./monaco"
import * as pxtjson from "./pxtjson"
import * as blocks from "./blocks"
import * as codecard from "./codecard"
import * as logview from "./logview"
import * as draganddrop from "./draganddrop";
import * as hwdbg from "./hwdbg"
import * as electron from "./electron";

type ISettingsProps = pxt.editor.ISettingsProps;
type IAppProps = pxt.editor.IAppProps;
type IAppState = pxt.editor.IAppState;
type IProjectView = pxt.editor.IProjectView;
type FileHistoryEntry = pxt.editor.FileHistoryEntry;
type EditorSettings = pxt.editor.EditorSettings;
type ProjectCreationOptions = pxt.editor.ProjectCreationOptions;

import Cloud = pxt.Cloud;
import Util = pxt.Util;
import CategoryMode = pxt.blocks.CategoryMode;
const lf = Util.lf

pxsim.util.injectPolyphils();

let theEditor: ProjectView;

/*
class CloudSyncButton extends data.Component<ISettingsProps, {}> {
    renderCore() {
        Util.assert(pxt.appTarget.cloud && pxt.appTarget.cloud.workspaces);

        let par = this.props.parent
        let hd = par.state.header
        let hdId = hd ? hd.id : ""
        let btnClass = !hd || this.getData("pkg-status:" + hdId) == "saving" ? " disabled" : ""
        let save = () => {
            par.saveFileAsync()
                .then(() => par.state.currFile.epkg.savePkgAsync())
                .then(() => {
                    return workspace.syncAsync()
                })
                .done()
        }
        let needsUpload = hd && !hd.blobCurrent
        return <sui.Button class={btnClass} onClick={save}
            icon={"cloud " + (needsUpload ? "upload" : "") }
            popup={btnClass ? lf("Uploading...") : needsUpload ? lf("Will upload. Click to sync.") : lf("Stored in the cloud. Click to sync.") }
            />
    }
}*/

export class ProjectView
    extends data.Component<IAppProps, IAppState>
    implements IProjectView {
    editor: srceditor.Editor;
    editorFile: pkg.File;
    textEditor: monaco.Editor;
    pxtJsonEditor: pxtjson.Editor;
    blocksEditor: blocks.Editor;
    allEditors: srceditor.Editor[] = [];
    settings: EditorSettings;
    scriptSearch: scriptsearch.ScriptSearch;
    projects: projects.Projects;
    shareEditor: share.ShareEditor;
    languagePicker: lang.LanguagePicker;
    notificationDialog: notification.NotificationDialog;
    tutorialComplete: tutorial.TutorialComplete;
    prevEditorId: string;

    private lastChangeTime: number;
    private reload: boolean;

    constructor(props: IAppProps) {
        super(props);
        document.title = pxt.appTarget.title || pxt.appTarget.name;
        this.reload = false; //set to true in case of reset of the project where we are going to reload the page.
        this.settings = JSON.parse(pxt.storage.getLocal("editorSettings") || "{}")
        this.state = {
            showFiles: false,
            active: document.visibilityState == 'visible',
            collapseEditorTools: pxt.appTarget.simulator.headless || pxt.BrowserUtils.isMobile()
        };
        if (!this.settings.editorFontSize) this.settings.editorFontSize = /mobile/i.test(navigator.userAgent) ? 15 : 20;
        if (!this.settings.fileHistory) this.settings.fileHistory = [];
    }

    updateVisibility() {
        let active = document.visibilityState == 'visible';
        pxt.debug(`page visibility: ${active}`)
        this.setState({ active: active })
        if (!active) {
            this.stopSimulator();
            this.saveFileAsync().done();
        } else {
            if (workspace.isSessionOutdated()) {
                pxt.debug('workspace changed, reloading...')
                let id = this.state.header ? this.state.header.id : '';
                workspace.initAsync()
                    .done(() => id ? this.loadHeaderAsync(workspace.getHeader(id)) : Promise.resolve());
            } else if (pxt.appTarget.simulator.autoRun && !this.state.running)
                this.runSimulator();
        }
    }

    saveSettings() {
        let sett = this.settings

        if (this.reload) {
            return;
        }

        let f = this.editorFile
        if (f && f.epkg.getTopHeader()) {
            let n: FileHistoryEntry = {
                id: f.epkg.getTopHeader().id,
                name: f.getName(),
                pos: this.editor.getViewState()
            }
            sett.fileHistory = sett.fileHistory.filter(e => e.id != n.id || e.name != n.name)
            while (sett.fileHistory.length > 100)
                sett.fileHistory.pop()
            sett.fileHistory.unshift(n)
        }

        pxt.storage.setLocal("editorSettings", JSON.stringify(this.settings))
    }

    componentDidUpdate() {
        this.saveSettings()
        this.editor.domUpdate();
        simulator.setState(this.state.header ? this.state.header.editor : '', this.state.tutorialOptions && !!this.state.tutorialOptions.tutorial)
        this.editor.resize();
    }

    fireResize() {
        if (document.createEvent) { // W3C
            let event = document.createEvent('Event');
            event.initEvent('resize', true, true);
            window.dispatchEvent(event);
        } else { // IE
            (document as any).fireEvent('onresize');
        }
    }

    saveFileAsync(): Promise<void> {
        if (!this.editorFile)
            return Promise.resolve()
        return this.saveTypeScriptAsync()
            .then(() => {
                let txt = this.editor.getCurrentSource()
                if (txt != this.editorFile.content)
                    simulator.makeDirty();
                return this.editorFile.setContentAsync(txt);
            });
    }

    private isBlocksActive(): boolean {
        return !this.state.embedSimView && this.editor == this.blocksEditor
            && this.editorFile && this.editorFile.name == "main.blocks";
    }

    private isJavaScriptActive(): boolean {
        return !this.state.embedSimView && this.editor == this.textEditor
            && this.editorFile && this.editorFile.name == "main.ts";
    }

    private isAnyEditeableJavaScriptOrPackageActive(): boolean {
        return this.editor == this.textEditor
            && this.editorFile && !this.editorFile.isReadonly() && /(\.ts|pxt.json)$/.test(this.editorFile.name);
    }

    openJavaScript(giveFocusOnLoading = true) {
        pxt.tickEvent("menu.javascript");
        if (this.isJavaScriptActive()) {
            if (this.state.embedSimView) this.setState({ embedSimView: false });
            return;
        }
        if (this.textEditor) {
            this.textEditor.giveFocusOnLoading = giveFocusOnLoading;
        }
        if (this.isBlocksActive()) {
            this.blocksEditor.openTypeScript();
        }
        else this.setFile(pkg.mainEditorPkg().files["main.ts"])
    }

    openBlocks() {
        pxt.tickEvent("menu.blocks");
        if (this.isBlocksActive()) {
            if (this.state.embedSimView) this.setState({ embedSimView: false });
            return;
        }
        if (this.isJavaScriptActive()) this.textEditor.openBlocks();
        // any other editeable .ts or pxt.json
        else if (this.isAnyEditeableJavaScriptOrPackageActive()) {
            this.saveFileAsync()
                .then(() => {
                    compiler.newProject();
                    return compiler.getBlocksAsync()
                })
                .done((bi: pxtc.BlocksInfo) => {
                    pxt.blocks.initBlocks(bi);
                    this.blocksEditor.updateBlocksInfo(bi);
                    this.setFile(pkg.mainEditorPkg().files["main.blocks"])
                });
        } else this.setFile(pkg.mainEditorPkg().files["main.blocks"]);
    }

    openPreviousEditor() {
        if (this.prevEditorId == "monacoEditor") {
            this.openJavaScript();
        } else {
            this.openBlocks();
        }
    }

    openTypeScriptAsync(): Promise<void> {
        return this.saveTypeScriptAsync(true)
            .then(() => {
                const header = this.state.header;
                if (header) {
                    header.editor = pxt.JAVASCRIPT_PROJECT_NAME;
                    header.pubCurrent = false
                }
            });
    }

    openSimView() {
        pxt.tickActivity("menu.simView");
        if (this.state.embedSimView) {
            this.startStopSimulator();
        } else {
            this.setState({ embedSimView: true });
            this.startSimulator();
        }
    }

    public typecheckNow() {
        this.saveFileAsync().done(); // don't wait for saving to backend store to finish before typechecking
        this.typecheck()
    }

    private autoRunBlocksSimulator = pxtc.Util.debounce(
        () => {
            if (Util.now() - this.lastChangeTime < 1000) return;
            if (!this.state.active)
                return;
            this.runSimulator({ background: true });
        },
        1000, true);

    private autoRunSimulator = pxtc.Util.debounce(
        () => {
            if (Util.now() - this.lastChangeTime < 1000) return;
            if (!this.state.active)
                return;
            this.runSimulator({ background: true });
        },
        2000, true);

    private typecheck = pxtc.Util.debounce(
        () => {
            let state = this.editor.snapshotState()
            compiler.typecheckAsync()
                .done(resp => {
                    this.editor.setDiagnostics(this.editorFile, state)
                    if (pxt.appTarget.simulator && pxt.appTarget.simulator.autoRun) {
                        let output = pkg.mainEditorPkg().outputPkg.files["output.txt"];
                        if (output && !output.numDiagnosticsOverride
                            && !simulator.driver.runOptions.debug
                            && (simulator.driver.state == pxsim.SimulatorState.Running
                                || simulator.driver.state == pxsim.SimulatorState.Unloaded)) {
                            if (this.editor == this.blocksEditor) this.autoRunBlocksSimulator();
                            else this.autoRunSimulator();
                        }
                    }
                });
        }, 1000, false);

    private markdownChangeHandler = Util.debounce(() => {
        if (this.state.currFile && /\.md$/i.test(this.state.currFile.name))
            this.setSideMarkdown(this.editor.getCurrentSource());
    }, 4000, false);
    private editorChangeHandler = Util.debounce(() => {
        if (!this.editor.isIncomplete()) {
            this.saveFileAsync().done(); // don't wait till save is done
            this.typecheck();
        }
        this.markdownChangeHandler();
    }, 500, false);
    private initEditors() {
        this.textEditor = new monaco.Editor(this);
        this.pxtJsonEditor = new pxtjson.Editor(this);
        this.blocksEditor = new blocks.Editor(this);

        let changeHandler = () => {
            if (this.editorFile) {
                if (this.editorFile.inSyncWithEditor)
                    pxt.tickActivity("edit", "edit." + this.editor.getId().replace(/Editor$/, ''))
                this.editorFile.markDirty();
            }
            this.lastChangeTime = Util.now();
            if (this.state.running
                && pxt.appTarget.simulator && pxt.appTarget.simulator.stopOnChange)
                this.stopSimulator();
            this.editorChangeHandler();
        }
        this.allEditors = [this.pxtJsonEditor, this.blocksEditor, this.textEditor]
        this.allEditors.forEach(e => e.changeCallback = changeHandler)
        this.editor = this.allEditors[this.allEditors.length - 1]
    }

    public componentWillMount() {
        this.initEditors()
        this.initDragAndDrop();
    }

    public componentDidMount() {
        this.allEditors.forEach(e => e.prepare())
        simulator.init($("#boardview")[0], {
            highlightStatement: stmt => {
                if (this.editor) this.editor.highlightStatement(stmt)
            },
            restartSimulator: () => {
                core.hideDialog();
                this.runSimulator();
            },
            editor: this.state.header ? this.state.header.editor : ''
        })
        if (pxt.appTarget.appTheme.allowParentController)
            pxt.editor.bindEditorMessages(this);
        this.forceUpdate(); // we now have editors prepared
    }

    private pickEditorFor(f: pkg.File): srceditor.Editor {
        return this.allEditors.filter(e => e.acceptsFile(f))[0]
    }

    private updateEditorFile(editorOverride: srceditor.Editor = null) {
        if (!this.state.active)
            return;
        if (this.state.currFile == this.editorFile && !editorOverride)
            return;
        this.saveSettings();

        const hc = this.state.highContrast;
        // save file before change
        this.saveFileAsync()
            .then(() => {
                this.editorFile = this.state.currFile as pkg.File; // TODO
                let previousEditor = this.editor;
                this.prevEditorId = previousEditor.getId();
                this.editor = editorOverride || this.pickEditorFor(this.editorFile)
                this.allEditors.forEach(e => e.setVisible(e == this.editor))
                return previousEditor ? previousEditor.unloadFileAsync() : Promise.resolve();
            })
            .then(() => { return this.editor.loadFileAsync(this.editorFile, hc); })
            .then(() => {
                this.saveFileAsync().done(); // make sure state is up to date
                this.typecheck();

                let e = this.settings.fileHistory.filter(e => e.id == this.state.header.id && e.name == this.editorFile.getName())[0]
                if (e)
                    this.editor.setViewState(e.pos)

                container.SideDocs.notify({
                    type: "fileloaded",
                    name: this.editorFile.getName(),
                    locale: pxt.Util.localeInfo()
                } as pxsim.SimulatorFileLoadedMessage)

                if (this.state.showBlocks && this.editor == this.textEditor) this.textEditor.openBlocks();
            }).finally(() => {
                this.forceUpdate();
            })
    }

    setFile(fn: pkg.File) {
        if (!fn) return;

        this.setState({
            currFile: fn,
            showBlocks: false,
            embedSimView: false
        })
        //this.fireResize();
    }

    setSideFile(fn: pkg.File) {
        const header = this.state.header;
        if (header) {
            header.editor = this.getPreferredEditor();
            header.pubCurrent = false
        }
        let fileName = fn.name;
        let currFile = this.state.currFile.name;
        if (fileName != currFile && pkg.File.blocksFileNameRx.test(fileName)) {
            // Going from ts -> blocks
            pxt.tickEvent("sidebar.showBlocks");
            let tsFileName = fn.getVirtualFileName();
            let tsFile = pkg.mainEditorPkg().lookupFile("this/" + tsFileName)
            if (currFile == tsFileName) {
                // current file is the ts file, so just switch
                this.textEditor.openBlocks();
            } else if (tsFile) {
                this.textEditor.decompileAsync(tsFile.name).then((success) => {
                    if (!success) {
                        this.setFile(tsFile)
                        this.textEditor.showConversionFailedDialog(fn.name)
                    } else {
                        this.setFile(fn)
                    }
                });
            }
        } else {
            if (this.isTextEditor() || this.isPxtJsonEditor()) {
                this.textEditor.giveFocusOnLoading = false
            }

            this.setFile(fn)
        }
    }

    removeFile(fn: pkg.File, skipConfirm = false) {
        const removeIt = () => {
            pkg.mainEditorPkg().removeFileAsync(fn.name)
                .then(() => pkg.mainEditorPkg().saveFilesAsync(true))
                .then(() => this.reloadHeaderAsync())
                .done();
        }

        if (skipConfirm) {
            removeIt();
            return;
        }

        core.confirmAsync({
            header: lf("Remove {0}", fn.name),
            body: lf("You are about to remove a file from your project. You can't undo this. Are you sure?"),
            agreeClass: "red",
            agreeIcon: "trash",
            agreeLbl: lf("Remove it"),
        }).done(res => {
            if (res) removeIt();
        })
    }

    setSideMarkdown(md: string) {
        let sd = this.refs["sidedoc"] as container.SideDocs;
        if (!sd) return;
        sd.setMarkdown(md);
    }

    setSideDoc(path: string, blocksEditor = true) {
        let sd = this.refs["sidedoc"] as container.SideDocs;
        if (!sd) return;
        if (path) sd.setPath(path, blocksEditor);
        else sd.collapse();
    }

    setTutorialStep(step: number) {
        // save and typecheck
        this.typecheckNow();
        // Notify tutorial content pane
        let tc = this.refs["tutorialcard"] as tutorial.TutorialCard;
        if (!tc) return;
        if (step > -1) {
            let tutorialOptions = this.state.tutorialOptions;
            tutorialOptions.tutorialStep = step;
            this.setState({ tutorialOptions: tutorialOptions });
            const fullscreen = tutorialOptions.tutorialStepInfo[step].fullscreen;
            if (fullscreen) this.showTutorialHint();
            else tutorial.TutorialContent.refresh();
        }
    }

    handleMessage(msg: pxsim.SimulatorMessage) {
        switch (msg.type) {
            case "popoutcomplete":
                this.setState({ sideDocsCollapsed: true, sideDocsLoadUrl: '' })
                break;
            case "tutorial":
                let t = msg as pxsim.TutorialMessage;
                switch (t.subtype) {
                    case 'loaded':
                        let tt = msg as pxsim.TutorialLoadedMessage;
                        this.editor.filterToolbox({ blocks: tt.toolboxSubset, defaultState: pxt.editor.FilterState.Hidden }, CategoryMode.Basic);
                        let tutorialOptions = this.state.tutorialOptions;
                        tutorialOptions.tutorialReady = true;
                        tutorialOptions.tutorialStepInfo = tt.stepInfo;
                        this.setState({ tutorialOptions: tutorialOptions });
                        const fullscreen = tutorialOptions.tutorialStepInfo[0].fullscreen;
                        if (fullscreen) this.showTutorialHint();
                        else tutorial.TutorialContent.refresh();
                        core.hideLoading();
                        break;
                }
                break;
        }
    }

    reloadHeaderAsync() {
        return this.loadHeaderAsync(this.state.header, this.state.filters)
    }

    loadHeaderAsync(h: pxt.workspace.Header, filters?: pxt.editor.ProjectFilters): Promise<void> {
        if (!h)
            return Promise.resolve()

        this.stopSimulator(true);
        pxt.blocks.cleanBlocks();
        let logs = this.refs["logs"] as logview.LogView;
        logs.clear();
        this.setState({
            showFiles: false,
            filters: filters
        })
        return pkg.loadPkgAsync(h.id)
            .then(() => {
                simulator.makeDirty();
                compiler.newProject();
                let e = this.settings.fileHistory.filter(e => e.id == h.id)[0]
                let main = pkg.getEditorPkg(pkg.mainPkg)
                let file = main.getMainFile()
                if (e)
                    file = main.lookupFile(e.name) || file
                if (!e && h.editor == pxt.JAVASCRIPT_PROJECT_NAME && !pkg.File.tsFileNameRx.test(file.getName()) && file.getVirtualFileName())
                    file = main.lookupFile("this/" + file.getVirtualFileName()) || file;
                if (pkg.File.blocksFileNameRx.test(file.getName()) && file.getVirtualFileName()) {
                    if (!file.content) // empty blocks file, open javascript editor
                        file = main.lookupFile("this/" + file.getVirtualFileName()) || file
                    else this.textEditor.decompileAsync(file.getVirtualFileName()).then((success) => {
                        if (!success)
                            file = main.lookupFile("this/" + file.getVirtualFileName()) || file
                    });
                }
                this.setState({
                    header: h,
                    projectName: h.name,
                    currFile: file,
                    sideDocsLoadUrl: ''
                })
                pkg.getEditorPkg(pkg.mainPkg).onupdate = () => {
                    this.loadHeaderAsync(h, this.state.filters).done()
                }

                pkg.mainPkg.getCompileOptionsAsync()
                    .catch(e => {
                        if (e instanceof pxt.cpp.PkgConflictError) {
                            const confl = e as pxt.cpp.PkgConflictError
                            const remove = (lib: pxt.Package) => ({
                                label: lf("Remove {0}", lib.id),
                                class: "pink", // don't make them red and scary
                                icon: "trash",
                                onclick: () => {
                                    core.showLoading(lf("Removing {0}...", lib.id))
                                    pkg.mainEditorPkg().removeDepAsync(lib.id)
                                        .then(() => this.reloadHeaderAsync())
                                        .done(() => core.hideLoading());
                                }
                            })
                            core.dialogAsync({
                                hideCancel: true,
                                buttons: [
                                    remove(confl.pkg1), // show later first in dialog
                                    remove(confl.pkg0)
                                ],
                                header: lf("Packages cannot be used together"),
                                body: lf("Packages '{0}' and '{1}' cannot be used together, because they use incompatible settings ({2}).",
                                    confl.pkg1.id, confl.pkg0.id, confl.settingName)
                            })
                        }
                    })
                    .done()

                const preferredEditor = this.pickEditorFor(file);
                const readme = main.lookupFile("this/README.md");
                if (readme && readme.content && readme.content.trim())
                    this.setSideMarkdown(readme.content);
                else if (pkg.mainPkg && pkg.mainPkg.config && pkg.mainPkg.config.documentation)
                    this.setSideDoc(pkg.mainPkg.config.documentation, preferredEditor == this.blocksEditor);
            })
    }

    removeProject() {
        if (!pkg.mainEditorPkg().header) return;

        core.confirmDelete(pkg.mainEditorPkg().header.name, () => {
            let curr = pkg.mainEditorPkg().header
            curr.isDeleted = true
            return workspace.saveAsync(curr, {})
                .then(() => {
                    if (workspace.getHeaders().length > 0) {
                        this.projects.showOpenProject();
                    } else {
                        this.newProject();
                    }
                })
        })
    }

    importHexFile(file: File) {
        if (!file) return;
        pxt.cpp.unpackSourceFromHexFileAsync(file)
            .done(data => this.importHex(data));
    }

    importBlocksFiles(file: File) {
        if (!file) return;
        fileReadAsTextAsync(file)
            .done(contents => {
                this.newProject({
                    filesOverride: { "main.blocks": contents, "main.ts": "  " },
                    name: file.name.replace(/\.blocks$/i, '') || lf("Untitled")
                })
            })
    }

    importTypescriptFile(file: File) {
        if (!file) return;
        fileReadAsTextAsync(file)
            .done(contents => {
                this.newProject({
                    filesOverride: { "main.blocks": '', "main.ts": contents || "  " },
                    name: file.name.replace(/\.ts$/i, '') || lf("Untitled")
                })
            })
    }

    convertTouchDevelopToTypeScriptAsync(td: string): Promise<string> {
        return tdlegacy.td2tsAsync(td);
    }

    hexFileImporters: pxt.editor.IHexFileImporter[] = [{
        id: "default",
        canImport: data => data.meta.cloudId == "ks/" + pxt.appTarget.id || data.meta.cloudId == pxt.CLOUD_ID + pxt.appTarget.id // match on targetid
            || (Util.startsWith(data.meta.cloudId, pxt.CLOUD_ID + pxt.appTarget.id)) // trying to load white-label file into main target
        ,
        importAsync: (project, data) => {
            let h: pxt.workspace.InstallHeader = {
                target: pxt.appTarget.id,
                editor: data.meta.editor,
                name: data.meta.name,
                meta: {},
                pubId: "",
                pubCurrent: false
            };
            const files = JSON.parse(data.source) as pxt.Map<string>;
            // we cannot load the workspace until we've loaded the project
            return workspace.installAsync(h, files)
                .then(hd => this.loadHeaderAsync(hd, null));
        }
    }];

    importHex(data: pxt.cpp.HexFile) {
        const targetId = pxt.appTarget.id;
        if (!data || !data.meta) {
            core.warningNotification(lf("Sorry, we could not recognize this file."))
            return;
        }

        const importer = this.hexFileImporters.filter(fi => fi.canImport(data))[0];
        if (importer) {
            pxt.tickEvent("import." + importer.id);
            core.showLoading(lf("loading project..."))
            importer.importAsync(this, data)
                .done(
                () => core.hideLoading(),
                e => {
                    pxt.reportException(e, { importer: importer.id });
                    core.hideLoading();
                    core.errorNotification(lf("Oops, something went wrong when importing your project"));
                }
                );
        }
        else {
            core.warningNotification(lf("Sorry, we could not import this project."))
            pxt.tickEvent("warning.importfailed");
        }
    }

    importProjectFile(file: File) {
        if (!file) return;

        fileReadAsBufferAsync(file)
            .then(buf => pxt.lzmaDecompressAsync(buf))
            .done(contents => {
                let data = JSON.parse(contents) as pxt.cpp.HexFile;
                this.importHex(data);
            }, e => {
                core.warningNotification(lf("Sorry, we could not import this project."))
            });
    }

    importFile(file: File) {
        if (!file || pxt.shell.isReadOnly()) return;
        if (isHexFile(file.name)) {
            this.importHexFile(file)
        } else if (isBlocksFile(file.name)) {
            this.importBlocksFiles(file)
        } else if (isTypescriptFile(file.name)) {
            this.importTypescriptFile(file);
        } else if (isProjectFile(file.name)) {
            this.importProjectFile(file);
        } else core.warningNotification(lf("Oops, don't know how to load this file!"));
    }

    importProjectAsync(project: pxt.workspace.Project, filters?: pxt.editor.ProjectFilters): Promise<void> {
        let h: pxt.workspace.InstallHeader = project.header;
        if (!h) {
            h = {
                target: pxt.appTarget.id,
                editor: pxt.BLOCKS_PROJECT_NAME,
                name: lf("Untitled"),
                meta: {},
                pubId: "",
                pubCurrent: false
            }
        }
        return workspace.installAsync(h, project.text)
            .then(hd => this.loadHeaderAsync(hd, filters));
    }

    initDragAndDrop() {
        draganddrop.setupDragAndDrop(document.body,
            file => file.size < 1000000 && isHexFile(file.name) || isBlocksFile(file.name),
            files => {
                if (files) {
                    pxt.tickEvent("dragandrop.open")
                    this.importFile(files[0]);
                }
            }
        );
    }

    openProject(tab?: string) {
        pxt.tickEvent("menu.open");
        this.projects.showOpenProject(tab);
    }

    exportProjectToFileAsync(): Promise<Uint8Array> {
        const mpkg = pkg.mainPkg;
        return mpkg.compressToFileAsync(this.getPreferredEditor())
    }

    getPreferredEditor(): string {
        return this.editor == this.blocksEditor ? pxt.BLOCKS_PROJECT_NAME : pxt.JAVASCRIPT_PROJECT_NAME;
    }

    exportAsync(): Promise<string> {
        pxt.debug("exporting project");
        return this.exportProjectToFileAsync()
            .then((buf) => {
                return window.btoa(Util.uint8ArrayToString(buf));
            });
    }

    importProjectFromFileAsync(buf: Uint8Array): Promise<void> {
        return pxt.lzmaDecompressAsync(buf)
            .then((project) => {
                let hexFile = JSON.parse(project) as pxt.cpp.HexFile;
                return this.importHex(hexFile);
            }).catch(() => {
                return this.newProject();
            })
    }

    saveProjectToFileAsync(): Promise<void> {
        const mpkg = pkg.mainPkg
        return this.exportProjectToFileAsync()
            .then((buf: Uint8Array) => {
                const fn = pkg.genFileName(".mkcd");
                pxt.BrowserUtils.browserDownloadUInt8Array(buf, fn, 'application/octet-stream');
            })
    }

    addPackage() {
        pxt.tickEvent("menu.addpackage");
        this.scriptSearch.showAddPackages();
    }

    newEmptyProject(name?: string, documentation?: string) {
        this.setState({ tutorialOptions: {} });
        this.newProject({
            filesOverride: { "main.blocks": `<xml xmlns="http://www.w3.org/1999/xhtml"></xml>` },
            name, documentation
        })
    }

    newProject(options: ProjectCreationOptions = {}) {
        pxt.tickEvent("menu.newproject");
        core.showLoading(lf("creating new project..."));
        this.createProjectAsync(options)
            .then(() => Promise.delay(500))
            .done(() => core.hideLoading());
    }

    createProjectAsync(options: ProjectCreationOptions): Promise<void> {
        this.setSideDoc(undefined);
        if (!options.prj) options.prj = pxt.appTarget.blocksprj;
        let cfg = pxt.U.clone(options.prj.config);
        cfg.name = options.name || lf("Untitled");
        cfg.documentation = options.documentation;
        let files: pxt.workspace.ScriptText = Util.clone(options.prj.files)
        if (options.filesOverride)
            Util.jsonCopyFrom(files, options.filesOverride)
        files["pxt.json"] = JSON.stringify(cfg, null, 4) + "\n"
        return workspace.installAsync({
            name: cfg.name,
            meta: {},
            editor: options.prj.id,
            pubId: "",
            pubCurrent: false,
            target: pxt.appTarget.id,
            temporary: options.temporary
        }, files).then(hd => this.loadHeaderAsync(hd, options.filters))
    }

    switchTypeScript() {
        const mainPkg = pkg.mainEditorPkg();
        const tsName = this.editorFile.getVirtualFileName();
        const f = mainPkg.files[tsName];
        this.setFile(f);
    }

    saveBlocksToTypeScriptAsync(): Promise<string> {
        return this.blocksEditor.saveToTypeScript();
    }

    saveTypeScriptAsync(open = false): Promise<void> {
        if (!this.editor || !this.state.currFile || this.editorFile.epkg != pkg.mainEditorPkg() || this.reload)
            return Promise.resolve();

        let promise = Promise.resolve().then(() => {
            return open ? this.textEditor.loadMonacoAsync() : Promise.resolve();
        }).then(() => {
            return this.editor.saveToTypeScript().then((src) => {
                if (!src) return Promise.resolve();
                // format before saving
                // if (open) src = pxtc.format(src, 0).formatted;

                let mainPkg = pkg.mainEditorPkg();
                let tsName = this.editorFile.getVirtualFileName();
                Util.assert(tsName != this.editorFile.name);
                return mainPkg.setContentAsync(tsName, src).then(() => {
                    if (open) {
                        let f = mainPkg.files[tsName];
                        this.setFile(f);
                    }
                });
            });
        });

        if (open) {
            return core.showLoadingAsync(lf("switching to JavaScript..."), promise, 0);
        } else {
            return promise;
        }
    }

    reset() {
        pxt.tickEvent("reset");
        core.confirmAsync({
            header: lf("Reset"),
            body: lf("You are about to clear all projects. Are you sure? This operation cannot be undone."),
            agreeLbl: lf("Reset"),
            agreeClass: "red focused",
            agreeIcon: "sign out",
            disagreeLbl: lf("Cancel")
        }).then(r => {
            if (!r) return;
            this.reload = true; //Indicate we are goint to reload next.
            workspace.resetAsync()
                .done(() => window.location.reload(),
                () => window.location.reload())
        });
    }

    promptRenameProjectAsync(): Promise<boolean> {
        if (!this.state.header) return Promise.resolve(false);

        const opts: core.ConfirmOptions = {
            header: lf("Rename your project"),
            agreeLbl: lf("Save"),
            input: lf("Enter your project name here")
        };
        return core.confirmAsync(opts).then(res => {
            if (!res || !opts.inputValue) return Promise.resolve(false); // cancelled

            return new Promise<void>((resolve, reject) => {
                this.setState({ projectName: opts.inputValue }, () => resolve());
            }).then(() => this.saveProjectNameAsync())
                .then(() => true);
        });
    }

    saveAndCompile() {
        if (!this.state.header) return;

        return (this.state.projectName !== lf("Untitled")
            ? Promise.resolve(true) : this.promptRenameProjectAsync())
            .then(() => this.saveProjectNameAsync())
            .then(() => this.saveFileAsync())
            .then(() => {
                if (!pxt.appTarget.compile.hasHex) {
                    this.saveProjectToFileAsync().done();
                }
                else {
                    this.compile(true);
                }
            });
    }

    compile(saveOnly = false) {
        // the USB init has to be called from an event handler
        if (/webusb=1/i.test(window.location.href)) {
            pxt.usb.initAsync().catch(e => { })
        }
        let userContextWindow: Window = undefined;
        if (pxt.BrowserUtils.isBrowserDownloadInSameWindow())
            userContextWindow = window.open("");

        pxt.tickEvent("compile");
        pxt.debug('compiling...');
        if (this.state.compiling) {
            pxt.tickEvent("compile.double");
            return;
        }
        const simRestart = this.state.running;
        this.setState({ compiling: true });
        this.clearLog();
        this.editor.beforeCompile();
        if (simRestart) this.stopSimulator();
        let state = this.editor.snapshotState()
        compiler.compileAsync({ native: true, forceEmit: true, preferredEditor: this.getPreferredEditor() })
            .then(resp => {
                this.editor.setDiagnostics(this.editorFile, state)
                let fn = pxt.appTarget.compile.useUF2 ? pxtc.BINARY_UF2 : pxtc.BINARY_HEX;
                if (!resp.outfiles[fn]) {
                    pxt.tickEvent("compile.noemit")
                    core.warningNotification(lf("Compilation failed, please check your code for errors."));
                    return Promise.resolve()
                }
                resp.saveOnly = saveOnly
                resp.userContextWindow = userContextWindow;
                return pxt.commands.deployCoreAsync(resp)
                    .catch(e => {
                        core.warningNotification(lf(".hex file upload failed, please try again."));
                        pxt.reportException(e);
                        if (userContextWindow)
                            try { userContextWindow.close() } catch (e) { }
                    })
            }).catch((e: Error) => {
                pxt.reportException(e);
                core.errorNotification(lf("Compilation failed, please contact support."));
                if (userContextWindow)
                    try { userContextWindow.close() } catch (e) { }
            }).finally(() => {
                this.setState({ compiling: false });
                if (simRestart) this.runSimulator();
            })
            .done();
    }

    overrideTypescriptFile(text: string) {
        if (this.textEditor) this.textEditor.overrideFile(text);
    }

    startStopSimulator() {
        if (this.state.running) {
            pxt.tickEvent('simulator.stop')
            this.stopSimulator()
        } else {
            pxt.tickEvent('simulator.start')
            this.startSimulator();
        }
    }

    restartSimulator() {
        pxt.tickEvent('simulator.restart')
        this.stopSimulator();
        this.startSimulator();
    }

    toggleTrace() {
        if (this.state.tracing) {
            this.editor.clearHighlightedStatements();
            simulator.setTraceInterval(0);
        }
        else {
            simulator.setTraceInterval(simulator.SLOW_TRACE_INTERVAL);
        }
        this.setState({ tracing: !this.state.tracing })
        this.restartSimulator();
    }

    startSimulator() {
        pxt.tickEvent('simulator.start')
        this.saveFileAsync()
            .then(() => this.runSimulator());
    }

    stopSimulator(unload?: boolean) {
        simulator.stop(unload)
        this.setState({ running: false })
    }

    proxySimulatorMessage(content: string) {
        simulator.proxy({
            type: "custom",
            content: content
        } as pxsim.SimulatorCustomMessage);
    }

    toggleSimulatorCollapse() {
        const state = this.state;
        if (!state.running && state.collapseEditorTools)
            this.startStopSimulator();

        if (state.collapseEditorTools) {
            this.expandSimulator();
        }
        else {
            this.collapseSimulator();
        }
    }

    expandSimulator() {
        if (pxt.appTarget.simulator.headless) {
            simulator.unhide();
        }
        else {
            this.startSimulator();
        }
        this.setState({ collapseEditorTools: false });
    }

    collapseSimulator() {
        simulator.hide(() => {
            this.setState({ collapseEditorTools: true });
        })
    }

    // Close on escape
    closeOnEscape = (e: KeyboardEvent) => {
        if (e.keyCode !== 27) return
        e.preventDefault()
        this.toggleSimulatorFullscreen();
    }

    toggleSimulatorFullscreen() {
        pxt.tickEvent("simulator.fullscreen", { view: 'computer', fullScreenTo: '' + !this.state.fullscreen });
        if (!this.state.fullscreen) {
            document.addEventListener('keydown', this.closeOnEscape);
        } else {
            document.removeEventListener('keydown', this.closeOnEscape);
        }

        this.setState({ fullscreen: !this.state.fullscreen });
    }

    toggleMute() {
        pxt.tickEvent("simulator.mute", { view: 'computer', muteTo: '' + !this.state.mute });
        simulator.mute(!this.state.mute);
        this.setState({ mute: !this.state.mute });
    }

    openInstructions() {
        pxt.tickEvent("simulator.make");
        compiler.compileAsync({ native: true })
            .done(resp => {
                let p = pkg.mainEditorPkg();
                let code = p.files["main.ts"];
                let data: any = {
                    name: p.header.name || lf("Untitled"),
                    code: code ? code.content : `basic.showString("Hi!");`,
                    board: JSON.stringify(pxt.appTarget.simulator.boardDefinition)
                };
                let parts = ts.pxtc.computeUsedParts(resp);
                if (parts.length) {
                    data.parts = parts.join(" ");
                    data.partdefs = JSON.stringify(pkg.mainPkg.computePartDefinitions(parts));
                }
                let fnArgs = resp.usedArguments;
                if (fnArgs)
                    data.fnArgs = JSON.stringify(fnArgs);
                data.package = Util.values(pkg.mainPkg.deps).filter(p => p.id != "this").map(p => `${p.id}=${p._verspec}`).join('\n')
                let urlData = Object.keys(data).map(k => `${k}=${encodeURIComponent(data[k])}`).join('&');
                let url = `${pxt.webConfig.partsUrl}?${urlData}`
                window.open(url, '_blank')
            });
    }

    clearLog() {
        let logs = this.refs["logs"] as logview.LogView;
        logs.clear();
    }

    hwDebug() {
        let start = Promise.resolve()
        if (!this.state.running || !simulator.driver.runOptions.debug)
            start = this.runSimulator({ debug: true })
        return start.then(() => {
            simulator.driver.setHwDebugger({
                postMessage: (msg) => {
                    hwdbg.handleMessage(msg as pxsim.DebuggerMessage)
                }
            })
            hwdbg.postMessage = (msg) => simulator.driver.handleHwDebuggerMsg(msg)
            return hwdbg.startDebugAsync()
        })
    }

    runSimulator(opts: compiler.CompileOptions = {}) {
        const editorId = this.editor ? this.editor.getId().replace(/Editor$/, '') : "unknown";
        if (opts.background) pxt.tickActivity("autorun", "autorun." + editorId);
        else pxt.tickEvent(opts.debug ? "debug" : "run", { editor: editorId });

        if (!opts.background)
            this.editor.beforeCompile();

        if (this.state.tracing) {
            opts.trace = true;
        }

        this.stopSimulator();
        this.clearLog();

        let state = this.editor.snapshotState()
        return compiler.compileAsync(opts)
            .then(resp => {
                this.editor.setDiagnostics(this.editorFile, state)
                if (resp.outfiles[pxtc.BINARY_JS]) {
                    simulator.run(pkg.mainPkg, opts.debug, resp, this.state.mute, this.state.highContrast)
                    this.setState({ running: true, showParts: simulator.driver.runOptions.parts.length > 0 })
                } else if (!opts.background) {
                    core.warningNotification(lf("Oops, we could not run this project. Please check your code for errors."))
                }
            })
    }

    editText() {
        if (this.editor != this.textEditor) {
            this.updateEditorFile(this.textEditor)
            this.forceUpdate();
        }
    }

    importFileDialog() {
        let input: HTMLInputElement;
        const ext = pxt.appTarget.compile && pxt.appTarget.compile.hasHex ? ".hex" : ".mkcd";
        core.confirmAsync({
            header: lf("Open {0} file", ext),
            onLoaded: ($el) => {
                input = $el.find('input')[0] as HTMLInputElement;
            },
            htmlBody: `<div class="ui form">
  <div class="ui field">
    <label id="selectFileToOpenLabel">${lf("Select a {0} file to open.", ext)}</label>
    <input type="file" tabindex="0" autofocus aria-describedby="selectFileToOpenLabel" class="ui button blue fluid focused"></input>
  </div>
</div>`,
        }).done(res => {
            if (res) {
                pxt.tickEvent("menu.open.file");
                this.importFile(input.files[0]);
            }
        })
    }

    showReportAbuse() {
        pxt.tickEvent("menu.reportabuse");
        let urlInput: JQuery;
        let reasonInput: JQuery;
        const shareUrl = pxt.appTarget.appTheme.shareUrl || "https://makecode.com/";
        core.confirmAsync({
            header: lf("Report Abuse"),
            onLoaded: ($el) => {
                urlInput = $el.find('input');
                reasonInput = $el.find('textarea');
                if (this.state.header && this.state.header.pubCurrent && this.state.header.pubId)
                    urlInput.val(shareUrl + this.state.header.pubId);
            },
            agreeLbl: lf("Submit"),
            htmlBody: `<div class="ui form">
  <div class="ui field">
    <label>${lf("What is the URL of the offensive project?")}</label>
    <input type="url" class="focused" tabindex="0" autofocus placeholder="Enter project URL here..."></input>
  </div>
  <div class="ui field">
    <label>${lf("Why do you find it offensive?")}</label>
    <textarea></textarea>
  </div>
</div>`,
        }).done(res => {
            if (res) {
                pxt.tickEvent("menu.reportabuse.send");
                const id = pxt.Cloud.parseScriptId(urlInput.val());
                if (!id) {
                    core.errorNotification(lf("Sorry, the project url looks invalid."));
                } else {
                    core.infoNotification(lf("Sending abuse report..."));
                    Cloud.privatePostAsync(`${id}/abusereports`, {
                        text: reasonInput.val()
                    })
                        .then(res => {
                            core.infoNotification(lf("Report sent. Thank you!"))
                        })
                        .catch(core.handleNetworkError);
                }
            }
        })
    }

    importUrlDialog() {
        let input: HTMLInputElement;
        const shareUrl = pxt.appTarget.appTheme.shareUrl || "https://makecode.com/";
        core.confirmAsync({
            header: lf("Open project URL"),
            onLoaded: ($el) => {
                input = $el.find('input')[0] as HTMLInputElement;
            },
            htmlBody: `<div class="ui form">
<div class="ui icon violet message">
    <i class="user icon"></i>
    <div class="content">
        <h3 class="header">
            ${lf("User-provided content")}
        </h3>
        <p>
            ${lf("The content below is provided by a user, and is not endorsed by Microsoft.")}
            ${lf("If you think it's not appropriate, please report abuse through Settings -> Report Abuse.")}
        </p>
    </div>
</div>
  <div class="ui field">
    <label id="selectUrlToOpenLabel">${lf("Copy the URL of the project.")}</label>
    <input type="url" tabindex="0" autofocus aria-describedby="selectUrlToOpenLabel" placeholder="${shareUrl}..." class="ui button blue fluid"></input>
  </div>
</div>`,
        }).done(res => {
            if (res) {
                pxt.tickEvent("menu.open.url");
                const id = pxt.Cloud.parseScriptId(input.value);
                if (!id) {
                    core.errorNotification(lf("Sorry, the project url looks invalid."));
                } else {
                    loadHeaderBySharedId(id);
                }
            }
        })
    }

    launchFullEditor() {
        pxt.tickEvent("sandbox.openfulleditor");
        Util.assert(pxt.shell.isSandboxMode());

        let editUrl = pxt.appTarget.appTheme.embedUrl;
        if (!/\/$/.test(editUrl)) editUrl += '/';

        const mpkg = pkg.mainPkg
        const epkg = pkg.getEditorPkg(mpkg)
        if (pxt.shell.isReadOnly()) {
            if (epkg.header.pubId) { }
            editUrl += `#pub:${epkg.header.pubId}`;
            window.open(editUrl, '_blank');
        }
        else this.exportAsync()
            .done(fileContent => {
                pxt.tickEvent("sandbox.openfulleditor");
                editUrl += `#project:${fileContent}`;
                window.open(editUrl, '_blank')
            });
    }

    anonymousPublishAsync(): Promise<string> {
        pxt.tickEvent("publish");
        this.setState({ publishing: true })
        const mpkg = pkg.mainPkg
        const epkg = pkg.getEditorPkg(mpkg)
        return this.saveProjectNameAsync()
            .then(() => this.saveFileAsync())
            .then(() => mpkg.filesToBePublishedAsync(true))
            .then(files => {
                if (epkg.header.pubCurrent)
                    return Promise.resolve(epkg.header.pubId)
                const meta: workspace.ScriptMeta = {
                    description: mpkg.config.description,
                };
                const blocksSize = this.blocksEditor.contentSize();
                if (blocksSize) {
                    meta.blocksHeight = blocksSize.height;
                    meta.blocksWidth = blocksSize.width;
                }
                return workspace.anonymousPublishAsync(epkg.header, files, meta)
                    .then(inf => inf.id)
            }).finally(() => {
                this.setState({ publishing: false })
            })
            .catch(e => {
                core.errorNotification(e.message)
                return undefined;
            })
    }

    private debouncedSaveProjectName = Util.debounce(() => {
        this.saveProjectNameAsync().done();
    }, 2000, false);

    updateHeaderName(name: string) {
        this.setState({
            projectName: name
        })
        this.debouncedSaveProjectName();
    }

    saveProjectNameAsync(): Promise<void> {
        if (!this.state.projectName || !this.state.header) return Promise.resolve();

        try {
            // nothing to do?
            if (pkg.mainPkg.config.name == this.state.projectName)
                return Promise.resolve();

            //Save the name in the target MainPackage as well
            pkg.mainPkg.config.name = this.state.projectName;

            pxt.debug('saving project name to ' + this.state.projectName);
            let f = pkg.mainEditorPkg().lookupFile("this/" + pxt.CONFIG_NAME);
            let config = JSON.parse(f.content) as pxt.PackageConfig;
            config.name = this.state.projectName;
            return f.setContentAsync(JSON.stringify(config, null, 4) + "\n")
                .then(() => {
                    if (this.state.header)
                        this.setState({
                            projectName: this.state.header.name
                        })
                });
        }
        catch (e) {
            pxt.reportException(e);
            return Promise.resolve();
        }
    }

    isTextEditor(): boolean {
        return this.editor == this.textEditor;
    }

    isPxtJsonEditor(): boolean {
        return this.editor == this.pxtJsonEditor;
    }

    isBlocksEditor(): boolean {
        return this.editor == this.blocksEditor;
    }

    about() {
        pxt.tickEvent("menu.about");
        const compileService = pxt.appTarget.compileService;
        core.confirmAsync({
            header: lf("About {0}", pxt.appTarget.name),
            hideCancel: true,
            agreeLbl: lf("Ok"),
            agreeClass: "positive focused",
            htmlBody: `
<p>${Util.htmlEscape(pxt.appTarget.description)}</p>
<p>${lf("{0} version:", Util.htmlEscape(pxt.appTarget.name))} <a class="focused" href="${Util.htmlEscape(pxt.appTarget.appTheme.githubUrl)}/releases/tag/v${Util.htmlEscape(pxt.appTarget.versions.target)}" aria-label="${lf("{0} version : {1}", Util.htmlEscape(pxt.appTarget.name), Util.htmlEscape(pxt.appTarget.versions.target))}" target="_blank">${Util.htmlEscape(pxt.appTarget.versions.target)}</a></p>
<p>${lf("{0} version:", "Microsoft MakeCode")} <a href="https://github.com/Microsoft/pxt/releases/tag/v${Util.htmlEscape(pxt.appTarget.versions.pxt)}" aria-label="${lf("{0} version: {1}", "Microsoft MakeCode", Util.htmlEscape(pxt.appTarget.versions.pxt))}" target="_blank">${Util.htmlEscape(pxt.appTarget.versions.pxt)}</a></p>
${compileService ? `<p>${lf("{0} version:", "C++ runtime")} <a href="${Util.htmlEscape("https://github.com/" + compileService.githubCorePackage + '/releases/tag/' + compileService.gittag)}" aria-label="${lf("{0} version: {1}", "C++ runtime", Util.htmlEscape(compileService.gittag))}" target="_blank">${Util.htmlEscape(compileService.gittag)}</a></p>` : ""}
`
        }).done();
    }

    embed() {
        pxt.tickEvent("menu.embed");
        const header = this.state.header;
        this.shareEditor.show(header);
    }

    selectLang() {
        this.languagePicker.show();
    }

    loadNotificationsAsync() {
        return pxt.targetConfigAsync().then(targetConfig => {
            if (targetConfig) {
                const notifications: pxt.Map<pxt.Notification> = targetConfig && targetConfig.notifications
                    ? targetConfig.notifications
                    : {};
                const thisNotification = notifications[window.location.hostname];
                if (thisNotification) {
                    pxt.tickEvent("notifications.showDialog");
                    this.setState({ notification: thisNotification });
                }
            }
        });
    }

    renderBlocksAsync(req: pxt.editor.EditorMessageRenderBlocksRequest): Promise<string> {
        return compiler.getBlocksAsync()
            .then(blocksInfo => compiler.decompileSnippetAsync(req.ts, blocksInfo))
            .then(resp => {
                const svg = pxt.blocks.render(resp, { snippetMode: true });
                const viewBox = svg.getAttribute("viewBox").split(/\s+/).map(d => parseInt(d));
                return pxt.blocks.layout.blocklyToSvgAsync(svg, viewBox[0], viewBox[1], viewBox[2], viewBox[3]);
            }).then(re => re.xml);
    }

    gettingStarted() {
        pxt.tickEvent("btn.gettingstarted");
        const targetTheme = pxt.appTarget.appTheme;
        Util.assert(!this.state.sideDocsLoadUrl && targetTheme && !!targetTheme.sideDoc);
        this.startTutorial(targetTheme.sideDoc);
    }

    openTutorials() {
        pxt.tickEvent("menu.openTutorials");
        this.projects.showOpenTutorials();
    }

    startTutorial(tutorialId: string) {
        pxt.tickEvent("tutorial.start");
        core.showLoading(lf("starting tutorial..."));
        this.startTutorialAsync(tutorialId)
            .then(() => Promise.delay(500));
    }

    startTutorialAsync(tutorialId: string): Promise<void> {
        let title = tutorialId;
        let result: string[] = [];

        sounds.initTutorial(); // pre load sounds
        return pxt.Cloud.downloadMarkdownAsync(tutorialId)
            .then(md => {
                let titleRegex = /^#\s*(.*)/g.exec(md);
                if (!titleRegex || titleRegex.length < 1) return;
                title = titleRegex[1].trim();

                let steps = md.split(/^###[^#].*$/gmi);
                for (let step = 1; step < steps.length; step++) {
                    let stepmd = `###${steps[step]}`;
                    result.push(stepmd);
                }
                //TODO: parse for tutorial options, mainly initial blocks
            }).then(() => {
                let tutorialOptions: pxt.editor.TutorialOptions = {
                    tutorial: tutorialId,
                    tutorialName: title,
                    tutorialStep: 0,
                    tutorialSteps: result
                };
                this.setState({ tutorialOptions: tutorialOptions, tracing: undefined })

                let tc = this.refs["tutorialcontent"] as tutorial.TutorialContent;
                tc.setPath(tutorialId);
            }).then(() => {
                return this.createProjectAsync({
                    name: title
                });
            });
    }

    exitTutorial(keep?: boolean) {
        pxt.tickEvent("tutorial.exit");
        core.showLoading(lf("leaving tutorial..."));
        this.exitTutorialAsync(keep)
            .then(() => Promise.delay(500))
            .done(() => core.hideLoading());
    }

    exitTutorialAsync(keep?: boolean) {
        // tutorial project is temporary, no need to delete
        let curr = pkg.mainEditorPkg().header;
        let files = pkg.mainEditorPkg().getAllFiles();
        if (!keep) {
            curr.isDeleted = true;
        } else {
            curr.temporary = false;
        }
        this.setState({ active: false, filters: undefined });
        return workspace.saveAsync(curr, {})
            .then(() => { return keep ? workspace.installAsync(curr, files) : Promise.resolve(null); })
            .then(() => {
                if (workspace.getHeaders().length > 0) {
                    return this.loadHeaderAsync(workspace.getHeaders()[0], null);
                } else {
                    return this.newProject();
                }
            })
            .finally(() => {
                core.hideLoading()
                this.setState({ active: true, tutorialOptions: undefined, tracing: undefined });
            });
    }

    toggleHighContrast() {
        const hc = !this.state.highContrast;
        pxt.tickEvent("menu.highcontrast", { on: hc ? 1 : 0 });
        this.setState({ highContrast: hc }, () => this.restartSimulator());
        core.highContrast = hc;
        if (this.editor && this.editor.isReady) {
            this.editor.setHighContrast(hc);
        }
    }

    completeTutorial() {
        pxt.tickEvent("tutorial.complete");
        this.tutorialComplete.show();
    }

    showTutorialHint() {
        let th = this.refs["tutorialhint"] as tutorial.TutorialHint;
        th.showHint();
        const options = this.state.tutorialOptions;
        pxt.tickEvent(`tutorial.showhint`, { tutorial: options.tutorial, step: options.tutorialStep });
    }

    renderCore() {
        theEditor = this;

        if (this.editor && this.editor.isReady) {
            this.updateEditorFile();
        }

        //  ${targetTheme.accentColor ? "inverted accent " : ''}
        const settings: Cloud.UserSettings = (Cloud.isLoggedIn() ? this.getData("cloud:me/settings?format=nonsensitive") : {}) || {}
        const targetTheme = pxt.appTarget.appTheme;
        const workspaces = pxt.appTarget.cloud && pxt.appTarget.cloud.workspaces;
        const packages = pxt.appTarget.cloud && pxt.appTarget.cloud.packages;
        const sharingEnabled = pxt.appTarget.cloud && pxt.appTarget.cloud.sharing;
        const reportAbuse = pxt.appTarget.cloud && pxt.appTarget.cloud.sharing && pxt.appTarget.cloud.publishing && pxt.appTarget.cloud.importing;
        const compile = pxt.appTarget.compile;
        const compileBtn = compile.hasHex;
        const simOpts = pxt.appTarget.simulator;
        const sandbox = pxt.shell.isSandboxMode();
        const make = !sandbox && this.state.showParts && simOpts && (simOpts.instructions || (simOpts.parts && pxt.options.debug));
        const rightLogo = sandbox ? targetTheme.portraitLogo : targetTheme.rightLogo;
        const compileTooltip = lf("Download your code to the {0}", targetTheme.boardName);
        const compileLoading = !!this.state.compiling;
        const runTooltip = this.state.running ? lf("Stop the simulator") : lf("Start the simulator");
        const makeTooltip = lf("Open assembly instructions");
        const restartTooltip = lf("Restart the simulator");
        const fullscreenTooltip = this.state.fullscreen ? lf("Exit fullscreen mode") : lf("Launch in fullscreen");
        const muteTooltip = this.state.mute ? lf("Unmute audio") : lf("Mute audio");
        const isBlocks = !this.editor.isVisible || this.getPreferredEditor() == pxt.BLOCKS_PROJECT_NAME;
        const sideDocs = !(sandbox || targetTheme.hideSideDocs);
        const tutorialOptions = this.state.tutorialOptions;
        const inTutorial = !!tutorialOptions && !!tutorialOptions.tutorial;
        const docMenu = targetTheme.docMenu && targetTheme.docMenu.length && !sandbox && !inTutorial;
        const gettingStarted = !sandbox && !inTutorial && !this.state.sideDocsLoadUrl && targetTheme && targetTheme.sideDoc && isBlocks;
        const gettingStartedTooltip = lf("Open beginner tutorial");
        const run = true; // !compileBtn || !pxt.appTarget.simulator.autoRun || !isBlocks;
        const restart = run && !simOpts.hideRestart;
        const trace = run && simOpts.enableTrace;
        const fullscreen = run && !inTutorial && !simOpts.hideFullscreen
        const audio = run && !inTutorial && targetTheme.hasAudio;
        const { hideMenuBar, hideEditorToolbar} = targetTheme;
        const isHeadless = simOpts.headless;
        const cookieKey = "cookieconsent"
        const cookieConsented = targetTheme.hideCookieNotice || electron.isElectron || pxt.winrt.isWinRT() || !!pxt.storage.getLocal(cookieKey) 
                                || sandbox;
        const simActive = this.state.embedSimView;
        const blockActive = this.isBlocksActive();
        const javascriptActive = this.isJavaScriptActive();
        const traceTooltip = this.state.tracing ? lf("Disable Slow-Mo") : lf("Slow-Mo");
        const selectLanguage = targetTheme.selectLanguage;

        const consentCookie = () => {
            pxt.storage.setLocal(cookieKey, "1");
            this.forceUpdate();
        }

        const showSideDoc = sideDocs && this.state.sideDocsLoadUrl && !this.state.sideDocsCollapsed;

        // update window title
        document.title = this.state.header ? `${this.state.header.name} - ${pxt.appTarget.name}` : pxt.appTarget.name;

        const rootClasses = sui.cx([
            (this.state.hideEditorFloats || this.state.collapseEditorTools) && !inTutorial ? " hideEditorFloats" : '',
            this.state.collapseEditorTools && !inTutorial ? " collapsedEditorTools" : '',
            this.state.fullscreen ? 'fullscreensim' : '',
            this.state.highContrast ? 'hc' : '',
            showSideDoc ? 'sideDocs' : '',
            pxt.shell.layoutTypeClass(),
            inTutorial ? 'tutorial' : '',
            pxt.options.light ? 'light' : '',
            pxt.BrowserUtils.isTouchEnabled() ? 'has-touch' : '',
            hideMenuBar ? 'hideMenuBar' : '',
            hideEditorToolbar ? 'hideEditorToolbar' : '',
            sandbox && simActive ? 'simView' : '',
            'full-abs'
        ]);

        return (
            <div id='root' className={rootClasses}>
                {hideMenuBar ? undefined :
                    <header id="menubar" role="banner" className={"ui menu"}>
                        <div id="accessibleMenu" role="menubar">
                            <sui.Item class={`${targetTheme.invertedMenu ? `inverted` : ''} menu`} role="menuitem" icon="xicon js" text={lf("Skip to JavaScript editor") } onClick={() => this.openJavaScript() }/>
                            <sui.Item class={`${targetTheme.invertedMenu ? `inverted` : ''} menu`} role="menuitem" icon="xicon globe" text={lf("Select Language") } onClick={() => this.selectLang() }/>
                            <sui.Item class={`${targetTheme.invertedMenu ? `inverted` : ''} menu`} role="menuitem" text={this.state.highContrast ? lf("High Contrast Off") : lf("High Contrast On") } onClick={() => this.toggleHighContrast() }/>
                        </div>

                        <div className={`ui borderless fixed ${targetTheme.invertedMenu ? `inverted` : ''} menu`} role="menubar" aria-label={lf("Main menu") }>
                            {!sandbox ? <div className="left menu">
                                <span id="logo" className="ui item logo">
                                    {targetTheme.logo || targetTheme.portraitLogo
<<<<<<< HEAD
                                        ? <a className={`ui image ${targetTheme.portraitLogo ? " portrait hide" : ''}`} target="_blank" rel="noopener" href={targetTheme.logoUrl} aria-label={lf("{0} website", targetTheme.boardName) } role="menuitem"><img className="ui logo" src={Util.toDataUri(targetTheme.logo || targetTheme.portraitLogo) } alt={`${targetTheme.boardName} Logo`}/></a>
                                        : <span className="name">{targetTheme.name}</span>}
                                    {targetTheme.portraitLogo ? (<a className="ui portrait only" target="_blank" rel="noopener" href={targetTheme.logoUrl} aria-label={lf("{0} website", targetTheme.boardName) } role="menuitem"><img className='ui mini image portrait only' src={Util.toDataUri(targetTheme.portraitLogo) } alt={`${targetTheme.boardName} Logo`}/></a>) : null}
                                </span>
                                {!inTutorial ? <sui.Item class="icon openproject" role="menuitem" textClass="landscape only" icon="folder open large" ariaLabel={lf("Create or open recent project") } text={lf("Projects") } onClick={() => this.openProject() } /> : null}
                                {!inTutorial && this.state.header && sharingEnabled ? <sui.Item class="icon shareproject" role="menuitem" textClass="widedesktop only" ariaLabel={lf("Share Project") } text={lf("Share") } icon="share alternate large" onClick={() => this.embed() } /> : null}
                                {inTutorial ? <sui.Item class="tutorialname" role="menuitem" textClass="landscape only" text={tutorialOptions.tutorialName} /> : null}
                            </div> : <div className="left menu">
                                    <span id="logo" className="ui item logo">
                                        <img className="ui mini image" src={Util.toDataUri(rightLogo) } tabIndex={0} onClick={() => this.launchFullEditor() } onKeyPress={sui.fireClickOnEnter} alt={`${targetTheme.boardName} Logo`}/>
                                    </span>
                                </div> }
                            {!inTutorial && !targetTheme.blocksOnly ? <div className="ui item link editor-menuitem">
                                <div className="ui grid padded">
                                    {sandbox ? <sui.Item class="sim-menuitem thin portrait only" role="menuitem" textClass="landscape only" text={lf("Simulator") } icon={simActive && this.state.running ? "stop" : "play"} active={simActive} onClick={() => this.openSimView() } title={!simActive ? lf("Show Simulator") : runTooltip} /> : undefined }
                                    <sui.Item class="blocks-menuitem" role="menuitem" textClass="landscape only" text={lf("Blocks") } icon="xicon blocks" active={blockActive} onClick={() => this.openBlocks() } title={lf("Convert code to Blocks") } />
                                    <sui.Item class="javascript-menuitem" role="menuitem" textClass="landscape only" text={lf("JavaScript") } icon="xicon js" active={javascriptActive} onClick={() => this.openJavaScript(false) } title={lf("Convert code to JavaScript") } />
                                    <div className="ui item toggle"></div>
                                </div>
                            </div> : undefined}
=======
                                        ? <a className="ui image" target="_blank" rel="noopener" href={targetTheme.logoUrl}><img className={`ui logo ${targetTheme.portraitLogo ? " portrait hide" : ''}`} src={Util.toDataUri(targetTheme.logo || targetTheme.portraitLogo) } alt={`${targetTheme.boardName} Logo`} /></a>
                                        : <span className="name">{targetTheme.name}</span>}
                                    {targetTheme.portraitLogo ? (<a className="ui" target="_blank" rel="noopener" href={targetTheme.logoUrl}><img className='ui mini image portrait only' src={Util.toDataUri(targetTheme.portraitLogo) } alt={`${targetTheme.boardName} Logo`} /></a>) : null}
                                </span>
                                {!inTutorial ? <sui.Item class="icon openproject" role="menuitem" textClass="landscape only" icon="folder open large" text={lf("Projects") } onClick={() => this.openProject() } /> : null}
                                {!inTutorial && this.state.header && sharingEnabled ? <sui.Item class="icon shareproject" role="menuitem" textClass="widedesktop only" text={lf("Share") } icon="share alternate large" onClick={() => this.embed() } /> : null}
                                {inTutorial ? <sui.Item class="tutorialname" role="menuitem" textClass="landscape only" text={tutorialOptions.tutorialName} /> : null}
                            </div> : <div className="left menu">
                                    <span id="logo" className="ui item logo">
                                        <img className="ui mini image" src={Util.toDataUri(rightLogo) } onClick={() => this.launchFullEditor() } alt={`${targetTheme.boardName} Logo`} />
                                    </span>
                                </div>}
                            {!inTutorial && !targetTheme.blocksOnly ? <sui.Item class="editor-menuitem">
                                {sandbox ? <sui.Item class="sim-menuitem thin portrait only" textClass="landscape only" text={lf("Simulator") } icon={simActive && this.state.running ? "stop" : "play"} active={simActive} onClick={() => this.openSimView() } title={!simActive ? lf("Show Simulator") : runTooltip} /> : undefined}
                                <sui.Item class="blocks-menuitem" textClass="landscape only" text={lf("Blocks") } icon="xicon blocks" active={blockActive} onClick={() => this.openBlocks() } title={lf("Convert code to Blocks") } />
                                <sui.Item class="javascript-menuitem" textClass="landscape only" text={lf("JavaScript") } icon="xicon js" active={javascriptActive} onClick={() => this.openJavaScript() } title={lf("Convert code to JavaScript") } />
                            </sui.Item> : undefined}
>>>>>>> 28213f09
                            {inTutorial ? <tutorial.TutorialMenuItem parent={this} /> : undefined}
                            <div className="right menu">
                                {docMenu ? <container.DocsMenuItem parent={this} /> : undefined}
                                {sandbox || inTutorial ? undefined :
                                    <sui.DropdownMenuItem icon='setting large' title={lf("More...") } class="more-dropdown-menuitem">
<<<<<<< HEAD
                                        {this.state.header ? <sui.Item role="menuitem" icon="options" text={lf("Project Settings") } onClick={() => this.setFile(pkg.mainEditorPkg().lookupFile("this/pxt.json")) } tabIndex={-1}/> : undefined}
                                        {this.state.header && packages ? <sui.Item role="menuitem" icon="disk outline" text={lf("Add Package...") } onClick={() => this.addPackage() } tabIndex={-1}/> : undefined}
                                        {this.state.header ? <sui.Item role="menuitem" icon="trash" text={lf("Delete Project") } onClick={() => this.removeProject() } tabIndex={-1}/> : undefined}
                                        {reportAbuse ? <sui.Item role="menuitem" icon="warning circle" text={lf("Report Abuse...") } onClick={() => this.showReportAbuse() } tabIndex={-1}/> : undefined}
                                        <div className="ui divider"></div>
                                        {selectLanguage ? <sui.Item icon="xicon globe" role="menuitem" text={lf("Language") } onClick={() => this.selectLang() } tabIndex={-1}/> : undefined }
                                        {targetTheme.highContrast ? <sui.Item role="menuitem" text={this.state.highContrast ? lf("High Contrast Off") : lf("High Contrast On") } onClick={() => this.toggleHighContrast() } tabIndex={-1}/> : undefined }
                                        {
                                            // we always need a way to clear local storage, regardless if signed in or not
                                        }
                                        <sui.Item role="menuitem" icon='sign out' text={lf("Reset") } onClick={() => this.reset() } tabIndex={-1}/>
                                        <div className="ui divider"></div>
                                        {targetTheme.privacyUrl ? <a className="ui item" href={targetTheme.privacyUrl} role="menuitem" title={lf("Privacy & Cookies") } target="_blank" tabIndex={-1}>{lf("Privacy & Cookies") }</a> : undefined}
                                        {targetTheme.termsOfUseUrl ? <a className="ui item" href={targetTheme.termsOfUseUrl} role="menuitem" title={lf("Terms Of Use") } target="_blank" tabIndex={-1}>{lf("Terms Of Use") }</a> : undefined}
                                        <sui.Item role="menuitem" text={lf("About...") } onClick={() => this.about() } tabIndex={-1}/>
                                        {electron.isElectron ? <sui.Item role="menuitem" text={lf("Check for updates...") } onClick={() => electron.checkForUpdate() } tabIndex={-1}/> : undefined}
                                        {targetTheme.feedbackUrl ? <div className="ui divider"></div> : undefined }
                                        {targetTheme.feedbackUrl ? <a className="ui item" href={targetTheme.feedbackUrl} role="menuitem" title={lf("Give Feedback") } target="_blank" rel="noopener" tabIndex={-1} >{lf("Give Feedback") }</a> : undefined}

                                    </sui.DropdownMenuItem> }

                                {sandbox && !targetTheme.hideEmbedEdit ? <sui.Item role="menuitem" icon="external" textClass="mobile hide" text={lf("Edit") } onClick={() => this.launchFullEditor() } /> : undefined}
                                {inTutorial ? <sui.ButtonMenuItem class="exit-tutorial-btn" role="menuitem" icon="external" text={lf("Exit tutorial") } textClass="landscape only" onClick={() => this.exitTutorial(true) } /> : undefined}
                                {!sandbox ? <a id="organization" href={targetTheme.organizationUrl} aria-label={`${targetTheme.organization} Logo`} role="menuitem" target="blank" rel="noopener" className="ui item logo" onClick={() => pxt.tickEvent("menu.org") }>
=======
                                        {this.state.header ? <sui.Item role="menuitem" icon="options" text={lf("Project Settings") } onClick={() => this.setFile(pkg.mainEditorPkg().lookupFile("this/pxt.json")) } /> : undefined}
                                        {this.state.header && packages ? <sui.Item role="menuitem" icon="disk outline" text={lf("Add Package...") } onClick={() => this.addPackage() } /> : undefined}
                                        {this.state.header ? <sui.Item role="menuitem" icon="trash" text={lf("Delete Project") } onClick={() => this.removeProject() } /> : undefined}
                                        {reportAbuse ? <sui.Item role="menuitem" icon="warning circle" text={lf("Report Abuse...") } onClick={() => this.showReportAbuse() } /> : undefined}
                                        <div className="ui divider"></div>
                                        {selectLanguage ? <sui.Item icon="xicon globe" role="menuitem" text={lf("Language") } onClick={() => this.selectLang() } /> : undefined}
                                        {targetTheme.highContrast ? <sui.Item role="menuitem" text={this.state.highContrast ? lf("High Contrast Off") : lf("High Contrast On") } onClick={() => this.toggleHighContrast() } /> : undefined}
                                        {
                                            // we always need a way to clear local storage, regardless if signed in or not
                                        }
                                        <sui.Item role="menuitem" icon='sign out' text={lf("Reset") } onClick={() => this.reset() } />
                                        <div className="ui divider"></div>
                                        {targetTheme.privacyUrl ? <a className="ui item" href={targetTheme.privacyUrl} role="menuitem" title={lf("Privacy & Cookies") } target="_blank">{lf("Privacy & Cookies") }</a> : undefined}
                                        {targetTheme.termsOfUseUrl ? <a className="ui item" href={targetTheme.termsOfUseUrl} role="menuitem" title={lf("Terms Of Use") } target="_blank">{lf("Terms Of Use") }</a> : undefined}
                                        <sui.Item role="menuitem" text={lf("About...") } onClick={() => this.about() } />
                                        {electron.isElectron ? <sui.Item role="menuitem" text={lf("Check for updates...") } onClick={() => electron.checkForUpdate() } /> : undefined}
                                        {targetTheme.feedbackUrl ? <div className="ui divider"></div> : undefined}
                                        {targetTheme.feedbackUrl ? <a className="ui item" href={targetTheme.feedbackUrl} role="menuitem" title={lf("Give Feedback") } target="_blank" rel="noopener">{lf("Give Feedback") }</a> : undefined}
                                    </sui.DropdownMenuItem>}

                                {sandbox && !targetTheme.hideEmbedEdit ? <sui.Item role="menuitem" icon="external" textClass="mobile hide" text={lf("Edit") } onClick={() => this.launchFullEditor() } /> : undefined}
                                {inTutorial ? <sui.ButtonMenuItem class="exit-tutorial-btn" role="menuitem" icon="external" text={lf("Exit tutorial") } textClass="landscape only" onClick={() => this.exitTutorial(true) } /> : undefined}

                                {!sandbox ? <a id="organization" href={targetTheme.organizationUrl} target="blank" rel="noopener" className="ui item logo" onClick={() => pxt.tickEvent("menu.org") }>
>>>>>>> 28213f09
                                    {targetTheme.organizationWideLogo || targetTheme.organizationLogo
                                        ? <img className={`ui logo ${targetTheme.organizationWideLogo ? " portrait hide" : ''}`} src={Util.toDataUri(targetTheme.organizationWideLogo || targetTheme.organizationLogo) } alt={`${targetTheme.organization} Logo`} />
                                        : <span className="name">{targetTheme.organization}</span>}
                                    {targetTheme.organizationLogo ? (<img className='ui mini image portrait only' src={Util.toDataUri(targetTheme.organizationLogo) } alt={`${targetTheme.organization} Logo`}/>) : null}
                                </a> : undefined }
                            </div>
                        </div>
                    </header> }
                {gettingStarted ?
                    <div id="getting-started-btn">
                        <sui.Button class="portrait hide bottom attached small getting-started-btn" title={gettingStartedTooltip} text={lf("Getting Started") } onClick={() => this.gettingStarted() } />
                    </div>
                    : undefined}
                <div id="simulator">
                    <aside id="filelist" className="ui items">
                        <label htmlFor="boardview" id="boardviewLabel" className="accessible-hidden">{lf("Simulator") }</label>
                        <div id="boardview" className={`ui vertical editorFloat`} role="region" aria-labelledby="boardviewLabel" tabIndex={0}>
                        </div>
                        { !isHeadless ? <aside className="ui item grid centered portrait hide simtoolbar" role="complementary" aria-label={lf("Simulator toolbar") }>
                            <div className={`ui icon buttons ${this.state.fullscreen ? 'massive' : ''}`} style={{ padding: "0" }}>
                                {make ? <sui.Button icon='configure' class="fluid sixty secondary" text={lf("Make") } title={makeTooltip} onClick={() => this.openInstructions() } /> : undefined}
                                {run ? <sui.Button key='runbtn' class={`play-button ${this.state.running ? "stop" : "play"}`} icon={this.state.running ? "stop" : "play"} title={runTooltip} onClick={() => this.startStopSimulator() } /> : undefined}
                                {restart ? <sui.Button key='restartbtn' class={`restart-button`} icon="refresh" title={restartTooltip} onClick={() => this.restartSimulator() } /> : undefined}
                                {trace ? <sui.Button key='debug' class={`trace-button ${this.state.tracing ? 'orange' : ''}`} icon="xicon turtle" title={traceTooltip} onClick={() => this.toggleTrace() } /> : undefined}
                            </div>
                            <div className={`ui icon buttons ${this.state.fullscreen ? 'massive' : ''}`} style={{ padding: "0" }}>
                                {audio ? <sui.Button key='mutebtn' class={`mute-button ${this.state.mute ? 'red' : ''}`} icon={`${this.state.mute ? 'volume off' : 'volume up'}`} title={muteTooltip} onClick={() => this.toggleMute() } /> : undefined}
                                {fullscreen ? <sui.Button key='fullscreenbtn' class={`fullscreen-button`} icon={`${this.state.fullscreen ? 'compress' : 'maximize'}`} title={fullscreenTooltip} onClick={() => this.toggleSimulatorFullscreen() } /> : undefined}
                            </div>
                        </aside> : undefined }
                        <div className="ui item portrait hide">
                            {pxt.options.debug && !this.state.running ? <sui.Button key='debugbtn' class='teal' icon="xicon bug" text={"Sim Debug"} onClick={() => this.runSimulator({ debug: true }) } /> : ''}
                            {pxt.options.debug ? <sui.Button key='hwdebugbtn' class='teal' icon="xicon chip" text={"Dev Debug"} onClick={() => this.hwDebug() } /> : ''}
                        </div>
                        <div className="ui editorFloat portrait hide">
                            <logview.LogView ref="logs" />
                        </div>
                        {sandbox || isBlocks ? undefined : <filelist.FileList parent={this} />}
                    </aside>
                </div>
                <div id="maineditor" className={sandbox ? "sandbox" : ""} role="main">
                    {inTutorial ? <tutorial.TutorialCard ref="tutorialcard" parent={this} /> : undefined}
                    {this.allEditors.map(e => e.displayOuter()) }
                </div>
                {inTutorial ? <tutorial.TutorialHint ref="tutorialhint" parent={this} /> : undefined }
                {inTutorial ? <tutorial.TutorialContent ref="tutorialcontent" parent={this} /> : undefined }
                {hideEditorToolbar ? undefined : <div id="editortools" role="complementary" aria-label={lf("Editor toolbar") }>
                    <editortoolbar.EditorToolbar ref="editortools" parent={this} />
                </div>}
                {sideDocs ? <container.SideDocs ref="sidedoc" parent={this} /> : undefined}
                {sandbox ? undefined : <scriptsearch.ScriptSearch parent={this} ref={v => this.scriptSearch = v} />}
                {sandbox ? undefined : <projects.Projects parent={this} ref={v => this.projects = v} />}
                {sandbox || !sharingEnabled ? undefined : <share.ShareEditor parent={this} ref={v => this.shareEditor = v} />}
                {selectLanguage ? <lang.LanguagePicker parent={this} ref={v => this.languagePicker = v} /> : undefined}
                {inTutorial ? <tutorial.TutorialComplete parent={this} ref={v => this.tutorialComplete = v} /> : undefined }
                <notification.NotificationDialog parent={this} ref={v => this.notificationDialog = v} />
                {sandbox ? <div className="ui horizontal small divided link list sandboxfooter">
                    {targetTheme.organizationUrl && targetTheme.organization ? <a className="item" target="_blank" rel="noopener" href={targetTheme.organizationUrl}>{targetTheme.organization}</a> : undefined}
                    <a target="_blank" className="item" href={targetTheme.termsOfUseUrl} rel="noopener">{lf("Terms of Use") }</a>
                    <a target="_blank" className="item" href={targetTheme.privacyUrl} rel="noopener">{lf("Privacy") }</a>
                    <span className="item"><a className="ui thin portrait only" title={compileTooltip} onClick={() => this.compile() }><i className="icon download"/>{lf("Download") }</a></span>
                </div> : undefined}
<<<<<<< HEAD
                {cookieConsented ? undefined : <div id='cookiemsg' className="ui teal inverted black segment" role="alert">
                    <button aria-label={lf("Close") } tabIndex={0} className="ui right floated icon button clear inverted" onClick={consentCookie}>
=======
                {cookieConsented ? undefined : <div id='cookiemsg' className="ui teal inverted black segment">
                    <button arial-label={lf("Ok") } className="ui right floated icon button clear inverted" onClick={consentCookie}>
>>>>>>> 28213f09
                        <i className="remove icon"></i>
                    </button>
                    {lf("By using this site you agree to the use of cookies for analytics.") }
                    <a target="_blank" className="ui link" href={pxt.appTarget.appTheme.privacyUrl} rel="noopener">{lf("Learn more") }</a>
                </div>}
            </div>
        );
    }
}


function render() {
    ReactDOM.render(<ProjectView />, $('#content')[0])
}

function getEditor() {
    return theEditor
}

function isHexFile(filename: string): boolean {
    return /\.(hex|uf2)$/i.test(filename)
}

function isBlocksFile(filename: string): boolean {
    return /\.blocks$/i.test(filename)
}

function isTypescriptFile(filename: string): boolean {
    return /\.ts$/i.test(filename);
}

function isProjectFile(filename: string): boolean {
    return /\.(pxt|mkcd)$/i.test(filename)
}

function fileReadAsBufferAsync(f: File): Promise<Uint8Array> { // ArrayBuffer
    if (!f)
        return Promise.resolve<Uint8Array>(null);
    else {
        return new Promise<Uint8Array>((resolve, reject) => {
            let reader = new FileReader();
            reader.onerror = (ev) => resolve(null);
            reader.onload = (ev) => resolve(new Uint8Array(reader.result as ArrayBuffer));
            reader.readAsArrayBuffer(f);
        });
    }
}

function fileReadAsTextAsync(f: File): Promise<string> { // ArrayBuffer
    if (!f)
        return Promise.resolve<string>(null);
    else {
        return new Promise<string>((resolve, reject) => {
            let reader = new FileReader();
            reader.onerror = (ev) => resolve(null);
            reader.onload = (ev) => resolve(reader.result);
            reader.readAsText(f);
        });
    }
}

function initLogin() {
    {
        let qs = core.parseQueryString((location.hash || "#").slice(1).replace(/%23access_token/, "access_token"))
        if (qs["access_token"]) {
            let ex = pxt.storage.getLocal("oauthState")
            if (ex && ex == qs["state"]) {
                pxt.storage.setLocal("access_token", qs["access_token"])
                pxt.storage.removeLocal("oauthState")
            }
            location.hash = location.hash.replace(/(%23)?[\#\&\?]*access_token.*/, "")
        }
        Cloud.accessToken = pxt.storage.getLocal("access_token") || "";
    }

    {
        let qs = core.parseQueryString((location.hash || "#").slice(1).replace(/%local_token/, "local_token"))
        if (qs["local_token"]) {
            pxt.storage.setLocal("local_token", qs["local_token"])
            location.hash = location.hash.replace(/(%23)?[\#\&\?]*local_token.*/, "")
        }
        Cloud.localToken = pxt.storage.getLocal("local_token") || "";
    }
}

function initSerial() {
    if (!pxt.appTarget.serial || !Cloud.isLocalHost() || !Cloud.localToken)
        return;

    if (hidbridge.shouldUse()) {
        hidbridge.initAsync()
            .then(dev => {
                dev.onSerial = (buf, isErr) => {
                    window.postMessage({
                        type: 'serial',
                        id: 'n/a', // TODO
                        data: Util.fromUTF8(Util.uint8ArrayToString(buf))
                    }, "*")
                }
            })
            .catch(e => {
                pxt.log(`hidbridge failed to load, ${e}`);
            })
        return
    }

    pxt.debug('initializing serial pipe');
    let ws = new WebSocket(`ws://localhost:${pxt.options.wsPort}/${Cloud.localToken}/serial`);
    ws.onopen = (ev) => {
        pxt.debug('serial: socket opened');
    }
    ws.onclose = (ev) => {
        pxt.debug('serial: socket closed')
    }
    ws.onmessage = (ev) => {
        try {
            let msg = JSON.parse(ev.data) as pxsim.SimulatorMessage;
            if (msg && msg.type == 'serial')
                window.postMessage(msg, "*")
        }
        catch (e) {
            pxt.debug('unknown message: ' + ev.data);
        }
    }
}

function getsrc() {
    pxt.log(theEditor.editor.getCurrentSource())
}

function initScreenshots() {
    window.addEventListener('message', (ev: MessageEvent) => {
        let msg = ev.data as pxsim.SimulatorMessage;
        if (msg && msg.type == "screenshot") {
            pxt.tickEvent("sim.screenshot");
            const scmsg = msg as pxsim.SimulatorScreenshotMessage;
            pxt.debug('received screenshot');
            screenshot.saveAsync(theEditor.state.header, scmsg.data)
                .done(() => { pxt.debug('screenshot saved') })
        };
    }, false);
}

function enableAnalytics() {
    pxt.analytics.enable();
    pxt.editor.enableControllerAnalytics();

    const stats: pxt.Map<string | number> = {}
    if (typeof window !== "undefined") {
        const screen = window.screen;
        stats["screen.width"] = screen.width;
        stats["screen.height"] = screen.height;
        stats["screen.availwidth"] = screen.availWidth;
        stats["screen.availheight"] = screen.availHeight;
        stats["screen.devicepixelratio"] = pxt.BrowserUtils.devicePixelRatio();
    }
    pxt.tickEvent("editor.loaded", stats);
}

function showIcons() {
    let usedIcons = [
        "cancel", "certificate", "checkmark", "cloud", "cloud upload", "copy", "disk outline", "download",
        "dropdown", "edit", "file outline", "find", "folder", "folder open", "help circle",
        "keyboard", "lock", "play", "puzzle", "search", "setting", "settings",
        "share alternate", "sign in", "sign out", "square", "stop", "translate", "trash", "undo", "upload",
        "user", "wizard", "configure", "align left"
    ]
    core.confirmAsync({
        header: "Icons",
        htmlBody:
        usedIcons.map(s => `<i style='font-size:2em' class="ui icon ${s}"></i>&nbsp;${s}&nbsp; `).join("\n")
    })
}

function assembleCurrent() {
    compiler.compileAsync({ native: true })
        .then(() => compiler.assembleAsync(getEditor().editorFile.content))
        .then(v => {
            let nums = v.words
            pxt.debug("[" + nums.map(n => "0x" + n.toString(16)).join(",") + "]")
        })
}

function log(v: any) {
    console.log(v)
}

// This is for usage from JS console
let myexports: any = {
    workspace,
    require,
    core,
    getEditor,
    monaco,
    blocks,
    compiler,
    pkg,
    getsrc,
    sim: simulator,
    apiAsync: core.apiAsync,
    showIcons,
    hwdbg,
    assembleCurrent,
    log
};
(window as any).E = myexports;

export var ksVersion: string;

function initTheme() {
    const theme = pxt.appTarget.appTheme;
    if (theme.accentColor) {
        let style = document.createElement('style');
        style.type = 'text/css';
        style.innerHTML = `.ui.accent { color: ${theme.accentColor}; }
        .ui.inverted.menu .accent.active.item, .ui.inverted.accent.menu  { background-color: ${theme.accentColor}; }`;
        document.getElementsByTagName('head')[0].appendChild(style);
    }
    // RTL languages
    if (Util.isUserLanguageRtl()) {
        pxt.debug("rtl layout");
        pxsim.U.addClass(document.body, "rtl");
        document.body.style.direction = "rtl";

        // replace semantic.css with rtlsemantic.css
        const links = Util.toArray(document.head.getElementsByTagName("link"));
        const semanticLink = links.filter(l => Util.endsWith(l.getAttribute("href"), "semantic.css"))[0];
        const semanticHref = semanticLink.getAttribute("data-rtl");
        if (semanticHref) {
            pxt.debug(`swapping to ${semanticHref}`)
            semanticLink.setAttribute("href", semanticHref);
        }
    }

    function patchCdn(url: string): string {
        if (!url) return url;
        return url.replace("@cdnUrl@", pxt.getOnlineCdnUrl());
    }

    theme.appLogo = patchCdn(theme.appLogo)
    theme.cardLogo = patchCdn(theme.cardLogo)

    if (pxt.appTarget.simulator
        && pxt.appTarget.simulator.boardDefinition
        && pxt.appTarget.simulator.boardDefinition.visual) {
        let boardDef = pxt.appTarget.simulator.boardDefinition.visual as pxsim.BoardImageDefinition;
        if (boardDef.image) {
            boardDef.image = patchCdn(boardDef.image)
            if (boardDef.outlineImage) boardDef.outlineImage = patchCdn(boardDef.outlineImage)
        }
    }
}

function parseHash(): { cmd: string; arg: string } {
    let hashCmd = ""
    let hashArg = ""
    let hashM = /^#(\w+)(:([\/\-\+\=\w]+))?$/.exec(window.location.hash)
    if (hashM) {
        return { cmd: hashM[1], arg: hashM[3] || '' };
    }
    return { cmd: '', arg: '' };
}

function handleHash(hash: { cmd: string; arg: string }): boolean {
    if (!hash) return false;
    let editor = theEditor;
    if (!editor) return false;

    switch (hash.cmd) {
        case "doc":
            pxt.tickEvent("hash.doc")
            editor.setSideDoc(hash.arg, editor == this.blockEditor);
            break;
        case "follow":
            pxt.tickEvent("hash.follow")
            editor.newEmptyProject(undefined, hash.arg);
            return true;
        case "newproject":
            pxt.tickEvent("hash.newproject")
            editor.newProject();
            window.location.hash = "";
            return true;
        case "newjavascript":
            pxt.tickEvent("hash.newjavascript");
            editor.newProject({
                prj: pxt.appTarget.blocksprj,
                filesOverride: {
                    "main.blocks": ""
                }
            });
            window.location.hash = "";
            return true;
        case "gettingstarted":
            pxt.tickEvent("hash.gettingstarted")
            editor.newProject();
            window.location.hash = "";
            return true;
        case "tutorial":
            pxt.tickEvent("hash.tutorial")
            editor.startTutorial(hash.arg);
            window.location.hash = "";
            return true;
        case "projects":
            pxt.tickEvent("hash.projects");
            editor.openProject(hash.arg);
            window.location.hash = "";
            return true;
        case "sandbox":
        case "pub":
        case "edit":
            pxt.tickEvent("hash." + hash.cmd);
            window.location.hash = "";
            loadHeaderBySharedId(hash.arg);
            return true;
        case "sandboxproject":
        case "project":
            pxt.tickEvent("hash." + hash.cmd);
            const fileContents = Util.stringToUint8Array(atob(hash.arg));
            window.location.hash = "";
            core.showLoading(lf("loading project..."));
            theEditor.importProjectFromFileAsync(fileContents)
                .done(() => core.hideLoading());
            return true;
        case "transfer":
            pxt.tickEvent("hash." + hash.cmd);
            const resp: { header: pxt.workspace.Header, text: pxt.workspace.ScriptText } =
                JSON.parse(window.atob(hash.arg));
            window.location.hash = "";
            core.showLoading(lf("loading project..."));
            workspace.installAsync(resp.header, resp.text)
                .done(hd => theEditor.loadHeaderAsync(hd));
            return true;
    }

    return false;
}

function loadHeaderBySharedId(id: string) {
    const existing = workspace.getHeaders()
        .filter(h => h.pubCurrent && h.pubId == id)[0]
    core.showLoading(lf("loading project..."));
    (existing
        ? theEditor.loadHeaderAsync(existing, null)
        : workspace.installByIdAsync(id)
            .then(hd => theEditor.loadHeaderAsync(hd, null)))
        .catch(core.handleNetworkError)
        .finally(() => core.hideLoading());
}

function initHashchange() {
    window.addEventListener("hashchange", e => {
        handleHash(parseHash());
    });
}

function initExtensionsAsync(): Promise<void> {
    if (!pxt.appTarget.appTheme || !pxt.appTarget.appTheme.extendEditor) return Promise.resolve();

    pxt.debug('loading editor extensions...');
    const opts: pxt.editor.ExtensionOptions = {};
    return pxt.BrowserUtils.loadScriptAsync(pxt.webConfig.commitCdnUrl + "editor.js")
        .then(() => pxt.editor.initExtensionsAsync(opts))
        .then(res => {
            if (res.hexFileImporters)
                res.hexFileImporters.forEach(fi => {
                    pxt.debug(`\tadded hex importer ${fi.id}`);
                    theEditor.hexFileImporters.push(fi);
                });
            if (res.fieldEditors)
                res.fieldEditors.forEach(fi => {
                    pxt.blocks.registerFieldEditor(fi.selector, fi.editor, fi.validator);
                })
        });
}

$(document).ready(() => {
    pxt.setupWebConfig((window as any).pxtConfig);
    const config = pxt.webConfig
    pxt.options.debug = /dbg=1/i.test(window.location.href);
    pxt.options.light = /light=1/i.test(window.location.href) || pxt.BrowserUtils.isARM() || pxt.BrowserUtils.isIE();
    const wsPortMatch = /wsport=(\d+)/i.exec(window.location.href);
    if (wsPortMatch) {
        pxt.options.wsPort = parseInt(wsPortMatch[1]) || 3233;
        window.location.hash = window.location.hash.replace(wsPortMatch[0], "");
    } else {
        pxt.options.wsPort = 3233;
    }
    pkg.setupAppTarget((window as any).pxtTargetBundle)

    enableAnalytics()

    if (!pxt.BrowserUtils.isBrowserSupported() && !/skipbrowsercheck=1/i.exec(window.location.href)) {
        pxt.tickEvent("unsupported");
        window.location.href = "/browsers";
        core.showLoading(lf("Sorry, this browser is not supported."));
        return;
    }

    initLogin();
    const hash = parseHash();
    appcache.init(hash);

    pxt.docs.requireMarked = () => require("marked");
    const ih = (hex: pxt.cpp.HexFile) => theEditor.importHex(hex);

    const hm = /^(https:\/\/[^/]+)/.exec(window.location.href)
    if (hm) Cloud.apiRoot = hm[1] + "/api/"

    const ws = /ws=(\w+)/.exec(window.location.href)
    if (ws) workspace.setupWorkspace(ws[1]);
    else if (pxt.appTarget.appTheme.allowParentController) workspace.setupWorkspace("iframe");
    else if (pxt.shell.isSandboxMode() || pxt.shell.isReadOnly()) workspace.setupWorkspace("mem");
    else if (pxt.winrt.isWinRT()) workspace.setupWorkspace("uwp");
    else if (Cloud.isLocalHost()) workspace.setupWorkspace("fs");

    Promise.resolve()
        .then(() => {
            const mlang = /(live)?lang=([a-z]{2,}(-[A-Z]+)?)/i.exec(window.location.href);
            if (mlang && window.location.hash.indexOf(mlang[0]) >= 0) {
                lang.setCookieLang(mlang[2]);
                window.location.hash = window.location.hash.replace(mlang[0], "");
            }
            const useLang = mlang ? mlang[2] : (lang.getCookieLang() || pxt.appTarget.appTheme.defaultLocale || navigator.userLanguage || navigator.language);
            const live = !pxt.appTarget.appTheme.disableLiveTranslations || (mlang && !!mlang[1]);
            if (useLang) pxt.tickEvent("locale." + useLang + (live ? ".live" : ""));
            lang.initialLang = useLang;
            return Util.updateLocalizationAsync(
                pxt.appTarget.id,
                false,
                config.commitCdnUrl,
                useLang,
                pxt.appTarget.versions.pxtCrowdinBranch,
                pxt.appTarget.versions.branch,
                live);
        })
        .then(() => initTheme())
        .then(() => cmds.initCommandsAsync())
        .then(() => compiler.init())
        .then(() => workspace.initAsync())
        .then(state => {
            $("#loading").remove();
            render()
            return workspace.syncAsync();
        })
        .then(state => state ? theEditor.setState(state) : undefined)
        .then(() => {
            initSerial();
            initScreenshots();
            initHashchange();
        })
        .then(() => pxt.winrt.initAsync(ih))
        .then(() => initExtensionsAsync())
        .then(() => {
            electron.init();
            if (hash.cmd && handleHash(hash))
                return Promise.resolve();

            // default handlers
            let ent = theEditor.settings.fileHistory.filter(e => !!workspace.getHeader(e.id))[0]
            let hd = workspace.getHeaders()[0]
            if (ent) hd = workspace.getHeader(ent.id)
            if (hd) return theEditor.loadHeaderAsync(hd, null)
            else theEditor.newProject();
            return Promise.resolve();
        })
        .then(() => workspace.importLegacyScriptsAsync())
        .then(() => theEditor.loadNotificationsAsync())
        .done(() => { });

    document.addEventListener("visibilitychange", ev => {
        if (theEditor)
            theEditor.updateVisibility();
    });

    window.addEventListener("unload", ev => {
        if (theEditor)
            theEditor.saveSettings()
    });
    window.addEventListener("resize", ev => {
        if (theEditor && theEditor.editor)
            theEditor.editor.resize(ev)
    }, false);

    const ipcRenderer = (window as any).ipcRenderer;
    if (ipcRenderer)
        ipcRenderer.on('responseFromApp', (event: any, message: any) => {
            // IPC renderer sends a string, we need to convert to an object to send to the simulator iframe
            try {
                simulator.driver.postMessage(JSON.parse(message));
            } catch (e) {

            }
        });
    window.addEventListener("message", ev => {
        let m = ev.data as pxsim.SimulatorMessage;
        if (!m) {
            return;
        }

        if (ev.data.__proxy == "parent") {
            pxt.debug("received parent proxy message" + ev.data);
            delete ev.data.__proxy;
            const ipcRenderer = (window as any).ipcRenderer;
            if (ipcRenderer)
                ipcRenderer.sendToHost("sendToApp", ev.data);
            else if (window.parent && window != window.parent)
                window.parent.postMessage(ev.data, "*");
        }

        if (m.type == "tutorial" || m.type == "popoutcomplete") {
            if (theEditor && theEditor.editor)
                theEditor.handleMessage(m);
        }
        if (m.type === "sidedocready" && Cloud.isLocalHost() && Cloud.localToken) {
            container.SideDocs.notify({
                type: "localtoken",
                localToken: Cloud.localToken
            } as pxsim.SimulatorDocMessage);
            tutorial.TutorialContent.notify({
                type: "localtoken",
                localToken: Cloud.localToken
            } as pxsim.SimulatorDocMessage);
        }
    }, false);
})<|MERGE_RESOLUTION|>--- conflicted
+++ resolved
@@ -1639,7 +1639,6 @@
                             {!sandbox ? <div className="left menu">
                                 <span id="logo" className="ui item logo">
                                     {targetTheme.logo || targetTheme.portraitLogo
-<<<<<<< HEAD
                                         ? <a className={`ui image ${targetTheme.portraitLogo ? " portrait hide" : ''}`} target="_blank" rel="noopener" href={targetTheme.logoUrl} aria-label={lf("{0} website", targetTheme.boardName) } role="menuitem"><img className="ui logo" src={Util.toDataUri(targetTheme.logo || targetTheme.portraitLogo) } alt={`${targetTheme.boardName} Logo`}/></a>
                                         : <span className="name">{targetTheme.name}</span>}
                                     {targetTheme.portraitLogo ? (<a className="ui portrait only" target="_blank" rel="noopener" href={targetTheme.logoUrl} aria-label={lf("{0} website", targetTheme.boardName) } role="menuitem"><img className='ui mini image portrait only' src={Util.toDataUri(targetTheme.portraitLogo) } alt={`${targetTheme.boardName} Logo`}/></a>) : null}
@@ -1653,38 +1652,15 @@
                                     </span>
                                 </div> }
                             {!inTutorial && !targetTheme.blocksOnly ? <div className="ui item link editor-menuitem">
-                                <div className="ui grid padded">
-                                    {sandbox ? <sui.Item class="sim-menuitem thin portrait only" role="menuitem" textClass="landscape only" text={lf("Simulator") } icon={simActive && this.state.running ? "stop" : "play"} active={simActive} onClick={() => this.openSimView() } title={!simActive ? lf("Show Simulator") : runTooltip} /> : undefined }
-                                    <sui.Item class="blocks-menuitem" role="menuitem" textClass="landscape only" text={lf("Blocks") } icon="xicon blocks" active={blockActive} onClick={() => this.openBlocks() } title={lf("Convert code to Blocks") } />
-                                    <sui.Item class="javascript-menuitem" role="menuitem" textClass="landscape only" text={lf("JavaScript") } icon="xicon js" active={javascriptActive} onClick={() => this.openJavaScript(false) } title={lf("Convert code to JavaScript") } />
-                                    <div className="ui item toggle"></div>
-                                </div>
+                                {sandbox ? <sui.Item class="sim-menuitem thin portrait only" role="menuitem" textClass="landscape only" text={lf("Simulator") } icon={simActive && this.state.running ? "stop" : "play"} active={simActive} onClick={() => this.openSimView() } title={!simActive ? lf("Show Simulator") : runTooltip} /> : undefined }
+                                <sui.Item class="blocks-menuitem" role="menuitem" textClass="landscape only" text={lf("Blocks") } icon="xicon blocks" active={blockActive} onClick={() => this.openBlocks() } title={lf("Convert code to Blocks") } />
+                                <sui.Item class="javascript-menuitem" role="menuitem" textClass="landscape only" text={lf("JavaScript") } icon="xicon js" active={javascriptActive} onClick={() => this.openJavaScript(false) } title={lf("Convert code to JavaScript") } />
                             </div> : undefined}
-=======
-                                        ? <a className="ui image" target="_blank" rel="noopener" href={targetTheme.logoUrl}><img className={`ui logo ${targetTheme.portraitLogo ? " portrait hide" : ''}`} src={Util.toDataUri(targetTheme.logo || targetTheme.portraitLogo) } alt={`${targetTheme.boardName} Logo`} /></a>
-                                        : <span className="name">{targetTheme.name}</span>}
-                                    {targetTheme.portraitLogo ? (<a className="ui" target="_blank" rel="noopener" href={targetTheme.logoUrl}><img className='ui mini image portrait only' src={Util.toDataUri(targetTheme.portraitLogo) } alt={`${targetTheme.boardName} Logo`} /></a>) : null}
-                                </span>
-                                {!inTutorial ? <sui.Item class="icon openproject" role="menuitem" textClass="landscape only" icon="folder open large" text={lf("Projects") } onClick={() => this.openProject() } /> : null}
-                                {!inTutorial && this.state.header && sharingEnabled ? <sui.Item class="icon shareproject" role="menuitem" textClass="widedesktop only" text={lf("Share") } icon="share alternate large" onClick={() => this.embed() } /> : null}
-                                {inTutorial ? <sui.Item class="tutorialname" role="menuitem" textClass="landscape only" text={tutorialOptions.tutorialName} /> : null}
-                            </div> : <div className="left menu">
-                                    <span id="logo" className="ui item logo">
-                                        <img className="ui mini image" src={Util.toDataUri(rightLogo) } onClick={() => this.launchFullEditor() } alt={`${targetTheme.boardName} Logo`} />
-                                    </span>
-                                </div>}
-                            {!inTutorial && !targetTheme.blocksOnly ? <sui.Item class="editor-menuitem">
-                                {sandbox ? <sui.Item class="sim-menuitem thin portrait only" textClass="landscape only" text={lf("Simulator") } icon={simActive && this.state.running ? "stop" : "play"} active={simActive} onClick={() => this.openSimView() } title={!simActive ? lf("Show Simulator") : runTooltip} /> : undefined}
-                                <sui.Item class="blocks-menuitem" textClass="landscape only" text={lf("Blocks") } icon="xicon blocks" active={blockActive} onClick={() => this.openBlocks() } title={lf("Convert code to Blocks") } />
-                                <sui.Item class="javascript-menuitem" textClass="landscape only" text={lf("JavaScript") } icon="xicon js" active={javascriptActive} onClick={() => this.openJavaScript() } title={lf("Convert code to JavaScript") } />
-                            </sui.Item> : undefined}
->>>>>>> 28213f09
                             {inTutorial ? <tutorial.TutorialMenuItem parent={this} /> : undefined}
                             <div className="right menu">
                                 {docMenu ? <container.DocsMenuItem parent={this} /> : undefined}
                                 {sandbox || inTutorial ? undefined :
                                     <sui.DropdownMenuItem icon='setting large' title={lf("More...") } class="more-dropdown-menuitem">
-<<<<<<< HEAD
                                         {this.state.header ? <sui.Item role="menuitem" icon="options" text={lf("Project Settings") } onClick={() => this.setFile(pkg.mainEditorPkg().lookupFile("this/pxt.json")) } tabIndex={-1}/> : undefined}
                                         {this.state.header && packages ? <sui.Item role="menuitem" icon="disk outline" text={lf("Add Package...") } onClick={() => this.addPackage() } tabIndex={-1}/> : undefined}
                                         {this.state.header ? <sui.Item role="menuitem" icon="trash" text={lf("Delete Project") } onClick={() => this.removeProject() } tabIndex={-1}/> : undefined}
@@ -1709,32 +1685,6 @@
                                 {sandbox && !targetTheme.hideEmbedEdit ? <sui.Item role="menuitem" icon="external" textClass="mobile hide" text={lf("Edit") } onClick={() => this.launchFullEditor() } /> : undefined}
                                 {inTutorial ? <sui.ButtonMenuItem class="exit-tutorial-btn" role="menuitem" icon="external" text={lf("Exit tutorial") } textClass="landscape only" onClick={() => this.exitTutorial(true) } /> : undefined}
                                 {!sandbox ? <a id="organization" href={targetTheme.organizationUrl} aria-label={`${targetTheme.organization} Logo`} role="menuitem" target="blank" rel="noopener" className="ui item logo" onClick={() => pxt.tickEvent("menu.org") }>
-=======
-                                        {this.state.header ? <sui.Item role="menuitem" icon="options" text={lf("Project Settings") } onClick={() => this.setFile(pkg.mainEditorPkg().lookupFile("this/pxt.json")) } /> : undefined}
-                                        {this.state.header && packages ? <sui.Item role="menuitem" icon="disk outline" text={lf("Add Package...") } onClick={() => this.addPackage() } /> : undefined}
-                                        {this.state.header ? <sui.Item role="menuitem" icon="trash" text={lf("Delete Project") } onClick={() => this.removeProject() } /> : undefined}
-                                        {reportAbuse ? <sui.Item role="menuitem" icon="warning circle" text={lf("Report Abuse...") } onClick={() => this.showReportAbuse() } /> : undefined}
-                                        <div className="ui divider"></div>
-                                        {selectLanguage ? <sui.Item icon="xicon globe" role="menuitem" text={lf("Language") } onClick={() => this.selectLang() } /> : undefined}
-                                        {targetTheme.highContrast ? <sui.Item role="menuitem" text={this.state.highContrast ? lf("High Contrast Off") : lf("High Contrast On") } onClick={() => this.toggleHighContrast() } /> : undefined}
-                                        {
-                                            // we always need a way to clear local storage, regardless if signed in or not
-                                        }
-                                        <sui.Item role="menuitem" icon='sign out' text={lf("Reset") } onClick={() => this.reset() } />
-                                        <div className="ui divider"></div>
-                                        {targetTheme.privacyUrl ? <a className="ui item" href={targetTheme.privacyUrl} role="menuitem" title={lf("Privacy & Cookies") } target="_blank">{lf("Privacy & Cookies") }</a> : undefined}
-                                        {targetTheme.termsOfUseUrl ? <a className="ui item" href={targetTheme.termsOfUseUrl} role="menuitem" title={lf("Terms Of Use") } target="_blank">{lf("Terms Of Use") }</a> : undefined}
-                                        <sui.Item role="menuitem" text={lf("About...") } onClick={() => this.about() } />
-                                        {electron.isElectron ? <sui.Item role="menuitem" text={lf("Check for updates...") } onClick={() => electron.checkForUpdate() } /> : undefined}
-                                        {targetTheme.feedbackUrl ? <div className="ui divider"></div> : undefined}
-                                        {targetTheme.feedbackUrl ? <a className="ui item" href={targetTheme.feedbackUrl} role="menuitem" title={lf("Give Feedback") } target="_blank" rel="noopener">{lf("Give Feedback") }</a> : undefined}
-                                    </sui.DropdownMenuItem>}
-
-                                {sandbox && !targetTheme.hideEmbedEdit ? <sui.Item role="menuitem" icon="external" textClass="mobile hide" text={lf("Edit") } onClick={() => this.launchFullEditor() } /> : undefined}
-                                {inTutorial ? <sui.ButtonMenuItem class="exit-tutorial-btn" role="menuitem" icon="external" text={lf("Exit tutorial") } textClass="landscape only" onClick={() => this.exitTutorial(true) } /> : undefined}
-
-                                {!sandbox ? <a id="organization" href={targetTheme.organizationUrl} target="blank" rel="noopener" className="ui item logo" onClick={() => pxt.tickEvent("menu.org") }>
->>>>>>> 28213f09
                                     {targetTheme.organizationWideLogo || targetTheme.organizationLogo
                                         ? <img className={`ui logo ${targetTheme.organizationWideLogo ? " portrait hide" : ''}`} src={Util.toDataUri(targetTheme.organizationWideLogo || targetTheme.organizationLogo) } alt={`${targetTheme.organization} Logo`} />
                                         : <span className="name">{targetTheme.organization}</span>}
@@ -1797,13 +1747,8 @@
                     <a target="_blank" className="item" href={targetTheme.privacyUrl} rel="noopener">{lf("Privacy") }</a>
                     <span className="item"><a className="ui thin portrait only" title={compileTooltip} onClick={() => this.compile() }><i className="icon download"/>{lf("Download") }</a></span>
                 </div> : undefined}
-<<<<<<< HEAD
                 {cookieConsented ? undefined : <div id='cookiemsg' className="ui teal inverted black segment" role="alert">
                     <button aria-label={lf("Close") } tabIndex={0} className="ui right floated icon button clear inverted" onClick={consentCookie}>
-=======
-                {cookieConsented ? undefined : <div id='cookiemsg' className="ui teal inverted black segment">
-                    <button arial-label={lf("Ok") } className="ui right floated icon button clear inverted" onClick={consentCookie}>
->>>>>>> 28213f09
                         <i className="remove icon"></i>
                     </button>
                     {lf("By using this site you agree to the use of cookies for analytics.") }
