/// <reference path="../../typings/globals/react/index.d.ts" />
/// <reference path="../../typings/globals/react-dom/index.d.ts" />
/// <reference path="../../built/pxtlib.d.ts" />

import * as React from "react";
import * as ReactDOM from "react-dom";
import * as data from "./data";
import * as sui from "./sui";
import * as core from "./core";

type ISettingsProps = pxt.editor.ISettingsProps;

// common menu items -- do not remove
// lf("About")
// lf("Getting started")
// lf("Buy")
// lf("Blocks")
// lf("JavaScript")
// lf("Examples")
// lf("Tutorials")
// lf("Projects")
// lf("Reference")
// lf("Support")
// lf("Hardware")


export class DocsMenuItem extends data.Component<ISettingsProps, {}> {
    constructor(props: ISettingsProps) {
        super(props);
    }

    openTutorial(path: string) {
        pxt.tickEvent(`docstutorial`, { path });
        this.props.parent.startTutorial(path);
    }

    openDocs(path: string) {
        pxt.tickEvent(`docs`, { path });
        this.props.parent.setSideDoc(path);
    }

    render() {
        const targetTheme = pxt.appTarget.appTheme;
        return <sui.DropdownMenuItem icon="help circle large" class="help-dropdown-menuitem" textClass={"landscape only"} title={lf("Help") }>
            {targetTheme.docMenu.map(m =>
                !/^\//.test(m.path) ? <a key={"docsmenulink" + m.path} role="menuitem" aria-label={m.name} className="ui item link" href={m.path} target="docs" tabIndex={-1}>{Util.rlf(m.name)}</a>
                : !m.tutorial ? <sui.Item key={"docsmenu" + m.path} role="menuitem" ariaLabel={m.name} text={Util.rlf(m.name)} class="" onClick={() => this.openDocs(m.path) } tabIndex={-1}/>
                : <sui.Item key={"docsmenututorial" + m.path} role="menuitem" ariaLabel={m.name} text={Util.rlf(m.name)} class="" onClick={() => this.openTutorial(m.path) } tabIndex={-1}/>
            ) }
        </sui.DropdownMenuItem>
    }
}

export class SideDocs extends data.Component<ISettingsProps, {}> {
    private firstLoad = true;
    private openingSideDoc = false;

    public static notify(message: pxsim.SimulatorMessage) {
        let sd = document.getElementById("sidedocsframe") as HTMLIFrameElement;
        if (sd && sd.contentWindow) sd.contentWindow.postMessage(message, "*");
    }

    constructor(props: ISettingsProps) {
        super(props);
    }

    setPath(path: string, blocksEditor: boolean) {
        this.openingSideDoc = true;
        const docsUrl = pxt.webConfig.docsUrl || '/--docs';
        const mode = blocksEditor ? "blocks" : "js";
        const url = `${docsUrl}#doc:${path}:${mode}:${pxt.Util.localeInfo()}`;
        this.setUrl(url);
    }

    setMarkdown(md: string) {
        const docsUrl = pxt.webConfig.docsUrl || '/--docs';
        const mode = this.props.parent.isBlocksEditor() ? "blocks" : "js";
        const url = `${docsUrl}#md:${encodeURIComponent(md)}:${mode}:${pxt.Util.localeInfo()}`;
        this.setUrl(url);
    }

    private setUrl(url: string) {
        let el = document.getElementById("sidedocsframe") as HTMLIFrameElement;
        if (el) el.src = url;
        else this.props.parent.setState({ sideDocsLoadUrl: url });
        let sideDocsCollapsed = this.firstLoad && (pxt.BrowserUtils.isMobile() || pxt.options.light);
        this.props.parent.setState({ sideDocsCollapsed: sideDocsCollapsed });
        this.firstLoad = false;
    }

    collapse() {
        this.props.parent.setState({ sideDocsCollapsed: true });
    }

    popOut() {
        SideDocs.notify({
            type: "popout"
        })
    }

    toggleVisibility() {
        const state = this.props.parent.state;
        this.props.parent.setState({ sideDocsCollapsed: !state.sideDocsCollapsed });
        document.getElementById("sidedocstoggle").focus();
    }

    componentDidUpdate() {
        this.props.parent.editor.resize();

        let sidedocstoggle = document.getElementById("sidedocstoggle");
        if (this.openingSideDoc && sidedocstoggle) {
            sidedocstoggle.focus();
            this.openingSideDoc = false;
        }
    }

    renderCore() {
        const state = this.props.parent.state;
        const docsUrl = state.sideDocsLoadUrl;
        if (!docsUrl) return null;

        return <div>
            <button id="sidedocstoggle" role="button" aria-label={state.sideDocsCollapsed ? lf("Expand the side documentation") : lf("Collapse the side documentation")} className="ui icon button" onClick={() => this.toggleVisibility() }>
                <i className={`icon large inverted ${state.sideDocsCollapsed ? 'book' : 'chevron right'}`}></i>
                {state.sideDocsCollapsed ? <i className={`icon large inverted chevron left hover`}></i> : undefined }
            </button>
            <div id="sidedocs">
                <iframe id="sidedocsframe" src={docsUrl} title={lf("Documentation")} aria-atomic="true" aria-live="assertive" sandbox="allow-scripts allow-same-origin allow-forms allow-popups" />
                <div id="sidedocsbar">
                    <a className="ui icon link" role="link" tabIndex={0} data-content={lf("Open documentation in new tab") } aria-label={lf("Open documentation in new tab") } onClick={() => this.popOut() } onKeyDown={sui.fireClickOnEnter} >
                        <i className="external icon"></i>
                    </a>
                </div>
<<<<<<< HEAD
=======
                <div id="sidedocsframe-wrapper">
                    <iframe id="sidedocsframe" src={docsUrl} role="complementary" sandbox="allow-scripts allow-same-origin allow-forms allow-popups" />
                </div>
>>>>>>> 6ceb354b
            </div>
        </div>
    }
}<|MERGE_RESOLUTION|>--- conflicted
+++ resolved
@@ -125,18 +125,14 @@
                 {state.sideDocsCollapsed ? <i className={`icon large inverted chevron left hover`}></i> : undefined }
             </button>
             <div id="sidedocs">
-                <iframe id="sidedocsframe" src={docsUrl} title={lf("Documentation")} aria-atomic="true" aria-live="assertive" sandbox="allow-scripts allow-same-origin allow-forms allow-popups" />
+                <div id="sidedocsframe-wrapper">
+                    <iframe id="sidedocsframe" src={docsUrl} title={lf("Documentation")} aria-atomic="true" aria-live="assertive" sandbox="allow-scripts allow-same-origin allow-forms allow-popups" />
+                </div>
                 <div id="sidedocsbar">
                     <a className="ui icon link" role="link" tabIndex={0} data-content={lf("Open documentation in new tab") } aria-label={lf("Open documentation in new tab") } onClick={() => this.popOut() } onKeyDown={sui.fireClickOnEnter} >
                         <i className="external icon"></i>
                     </a>
                 </div>
-<<<<<<< HEAD
-=======
-                <div id="sidedocsframe-wrapper">
-                    <iframe id="sidedocsframe" src={docsUrl} role="complementary" sandbox="allow-scripts allow-same-origin allow-forms allow-popups" />
-                </div>
->>>>>>> 6ceb354b
             </div>
         </div>
     }
