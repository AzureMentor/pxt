--- conflicted
+++ resolved
@@ -256,19 +256,9 @@
                 const rootConnection = Blockly.Xml.domToBlock(toAttach, mainWorkspace);
                 // Hard coded in top blocks
                 this.getOnStartBlock(mainWorkspace)
-<<<<<<< HEAD
-                    .getInput("HANDLER")
-                    .connection
-                    .connect(rootConnection.previousConnection);
-            })
-            .then(this.cleanup)
-            .catch((e) => {
-                // pxt.reportException(e);
-=======
                     .getInput("HANDLER").connection.connect(rootConnection.previousConnection);
             }).catch((e) => {
                 core.errorNotification(e);
->>>>>>> 2ee1a6f7
                 throw new Error(`Failed to decompile snippet output`);
             });
     }
@@ -349,39 +339,20 @@
                 closeOnEscape={false} closeIcon={true} closeOnDimmerClick={false} closeOnDocumentClick={false}
                 dimmer={true} buttons={actions} header={config.name} onClose={this.cancel}
             >
-<<<<<<< HEAD
-                <div className="ui equal width grid">
+                <div className="list">
                     {currentQuestion &&
-                        <div className='ui grid snippet input-section column'>
-                            <div className='row'>{currentQuestion.title}</div>
-                            <div className='ui equal width grid row'>
+                        <div>
+                            <div>{pxt.Util.rlf(currentQuestion.title)}</div>
+                            <div className='list horizontal'>
                                 {currentQuestion.inputs.map((input: pxt.SnippetQuestionInput) =>
-                                    <div key={input.answerToken} className='column'>
-                                        <InputHandler
-                                            input={input}
+                                    <div key={input.answerToken}>
+                                        <sui.Input
+                                            label={input.label && pxt.Util.rlf(input.label)}
                                             onChange={this.onChange(input.answerToken)}
-                                            value={answers[input.answerToken]}
+                                            value={answers[input.answerToken] || ''}
                                         />
                                     </div>
                                 )}
-=======
-                <div>
-                    <div className="list">
-                        {currQ &&
-                            <div>
-                                <div>{pxt.Util.rlf(currQ.title)}</div>
-                                <div className='list horizontal'>
-                                    {currQ.inputs.map((input: pxt.SnippetQuestionInput) =>
-                                        <div key={input.answerToken}>
-                                            <sui.Input
-                                                label={input.label && pxt.Util.rlf(input.label)}
-                                                onChange={this.textInputOnChange(input.answerToken)}
-                                                value={answers[input.answerToken] || ''}
-                                            />
-                                        </div>
-                                    )}
-                                </div>
->>>>>>> 2ee1a6f7
                             </div>
                         </div>
                     }
@@ -401,7 +372,7 @@
 }
 
 class InputHandler extends data.Component<InputHandlerProps, {}> {
-    constructor(props: InputHandlerProps) {
+    constructor(props:   InputHandlerProps) {
         super(props);
     }
 
@@ -440,7 +411,7 @@
 
 function openSnippetDialog(config: pxt.SnippetConfig, editor: Blockly.WorkspaceSvg, parent: pxt.editor.IProjectView) {
     const wrapper = document.body.appendChild(document.createElement('div'));
-    const props = { parent: parent, mainWorkspace: editor, config };
+    const props = { parent:   parent, mainWorkspace: editor, config };
     const snippetBuilder = ReactDOM.render(
         React.createElement(SnippetBuilder, props),
         wrapper
