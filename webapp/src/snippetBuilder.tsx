--- conflicted
+++ resolved
@@ -14,48 +14,12 @@
     config: pxt.SnippetConfig;
 }
 
-type AnswerTypes = any; // Should include custom answer types for number, enums, string, image
-
-interface GoToParameters {
-    [tokenType: string]: number;
-}
-
-interface GoToOptions {
-    question: number;
-    parameters?: GoToParameters;
-}
-
-<<<<<<< HEAD
-export interface IQuestionInput {
-=======
-interface QuestionInput {
->>>>>>> cb61eb21
-    answerToken: string;
-    defaultAnswer: AnswerTypes;
-    type?: string;
-    label?: string;
-}
-
-interface Questions {
-    title: string;
-    output?: string;
-    goto?: GoToOptions;
-    inputs: QuestionInput[];
-}
-
-interface SnippetConfig {
-    name: string;
-    outputType: string;
-    initialOutput?: string;
-    questions: Questions[];
-}
-
 interface DefaultAnswersMap {
-    [answerToken: string]: AnswerTypes;
+    [answerToken: string]: pxt.SnippetAnswerTypes;
 }
 
 interface AnswersMap {
-    [answerToken: string]: AnswerTypes;
+    [answerToken: string]: pxt.SnippetAnswerTypes;
 }
 
 interface SnippetBuilderState {
@@ -63,14 +27,9 @@
     tsOutput?: string;
     answers?: AnswersMap;
     history: number[];
-<<<<<<< HEAD
-    defaults: IDefaultAnswersMap; // Will be typed once more clearly defined
-    config?: ISnippetConfig; // Will be a config type
-    actions?: sui.ModalButton[];
-=======
     defaults: DefaultAnswersMap; // Will be typed once more clearly defined
     config?: pxt.SnippetConfig; // Will be a config type
->>>>>>> cb61eb21
+    actions?: sui.ModalButton[];
 }
 
 
@@ -224,7 +183,7 @@
         this.setState({
             answers: {},
             history: [0],
-            tsOutput: staticConfig.initialOutput,
+            tsOutput: this.props.config.initialOutput,
         });
 
         Blockly.hideChaff();
@@ -291,7 +250,6 @@
                 // Finds the on start blocks children
                 const toAttach = this.findRootBlock(xmlOnStartBlock);
                 const rootConnection = Blockly.Xml.domToBlock(toAttach, mainWorkspace);
-<<<<<<< HEAD
                 // Hard coded in top blocks
                 this.getOnStartBlock(mainWorkspace)
                     .getInput("HANDLER")
@@ -301,13 +259,6 @@
             .then(this.cleanup)
             .catch((e) => {
                 // pxt.reportException(e);
-=======
-                // Connects new blocks to start block
-                this.getOnStartBlock(mainWorkspace)
-                    .getInput("HANDLER").connection.connect(rootConnection.previousConnection);
-            }).catch((e) => {
-                pxt.reportException(e);
->>>>>>> cb61eb21
                 throw new Error(`Failed to decompile snippet output`);
             });
     }
@@ -364,11 +315,7 @@
     backPage() {
         const { history } = this.state;
         if (history.length > 1) {
-<<<<<<< HEAD
             this.setState({ history: history.slice(0, history.length - 1)}, this.toggleActionButton);
-=======
-            this.setState({ history: history.slice(0, history.length - 1)});
->>>>>>> cb61eb21
         }
     }
 
@@ -392,13 +339,12 @@
                 closeOnEscape={false} closeIcon={true} closeOnDimmerClick={false} closeOnDocumentClick={false}
                 dimmer={true} buttons={actions} header={config.name} onClose={this.cancel}
             >
-<<<<<<< HEAD
                 <div className="ui equal width grid">
                     {currentQuestion &&
                         <div className='ui grid snippet input-section column'>
                             <div className='row'>{currentQuestion.title}</div>
                             <div className='ui equal width grid row'>
-                                {currentQuestion.inputs.map((input: IQuestionInput) =>
+                                {currentQuestion.inputs.map((input: pxt.SnippetQuestionInput) =>
                                     <div key={input.answerToken} className='column'>
                                         <InputHandler
                                             input={input}
@@ -412,45 +358,21 @@
                     }
                     <div id="snippetBuilderOutput" className='snippet output-section column'>
                         {parent && <md.MarkedContent className='snippet-markdown-content' markdown={this.generateOutputMarkdown(tsOutput)} parent={parent} />}
-=======
-                <div>
-                    <div className="list">
-                        {currQ &&
-                            <div>
-                                <div>{currQ.title}</div>
-                                <div className='list horizontal'>
-                                    {currQ.inputs.map((input: QuestionInput) =>
-                                        <div key={input.answerToken}>
-                                            <sui.Input
-                                                label={input.label && input.label}
-                                                onChange={this.textInputOnChange(input.answerToken)}
-                                                value={answers[input.answerToken] || ''}
-                                            />
-                                        </div>
-                                    )}
-                                </div>
-                            </div>
-                        }
-                    </div>
-                    <div className='snippetBuilderOutput'>
-                        {parent && <md.MarkedContent markdown={this.generateOutputMarkdown(tsOutput)} parent={parent} />}
->>>>>>> cb61eb21
                     </div>
                 </div>
             </sui.Modal>
         )
     }
-<<<<<<< HEAD
-}
-
-interface IInputHandlerProps {
-    input: IQuestionInput;
+}
+
+interface InputHandlerProps {
+    input: pxt.SnippetQuestionInput;
     onChange: (v: string) => void;
     value: string;
 }
 
-class InputHandler extends data.Component<IInputHandlerProps, {}> {
-    constructor(props: IInputHandlerProps) {
+class InputHandler extends data.Component<InputHandlerProps, {}> {
+    constructor(props: InputHandlerProps) {
         super(props);
     }
 
@@ -478,115 +400,4 @@
                 )
         }
     }
-}
-
-// This will be passed down as a prop but is currently static
-const staticConfig: ISnippetConfig = {
-    name: "Sprite Builder",
-    outputType: 'blocks',
-    initialOutput: `enum SpriteKind {
-        Player,
-        Projectile,
-        Food,
-        Enemy
-    }
-
-    let $spriteName = sprites.create($spriteImage, $spriteKind)`,
-    questions: [
-        {
-            "title": "What should your sprite be called?",
-            "inputs": [{
-                    "answerToken": "spriteName",
-                    "defaultAnswer": "mySprite",
-                    "type": "text"
-            }],
-            "output": "",
-            "goto": {
-                "question": 2
-            }
-        },
-        {
-            "title": "Where should your sprite be placed?",
-            "inputs": [
-                {
-                    "label": "x:",
-                    "defaultAnswer": 80,
-                    "answerToken": "xLocation",
-                    "type": "number"
-                },
-                {
-                    "label": "y:",
-                    "defaultAnswer": 60,
-                    "answerToken": "yLocation",
-                    "type": "number"
-                }
-            ],
-            "output": "$spriteName.setPosition($xLocation,$yLocation)",
-            "goto": {
-                "question": 3
-            }
-        },
-        {
-            "title": "What should your sprite look like?",
-            "inputs": [
-                {
-                    "answerToken": "spriteImage",
-                    "type": "spriteEditor",
-                    defaultAnswer: `img\`
-                    . . . . . . . . . . . . . . . .
-                    . . . . . . . . . . . . . . . .
-                    . . . . . . . . . . . . . . . .
-                    . . . . . . . . . . . . . . . .
-                    . . . . . . . . . . . . . . . .
-                    . . . . . . . . . . . . . . . .
-                    . . . . . . . . . . . . . . . .
-                    . . . . . . . . . . . . . . . .
-                    . . . . . . . . . . . . . . . .
-                    . . . . . . . . . . . . . . . .
-                    . . . . . . . . . . . . . . . .
-                    . . . . . . . . . . . . . . . .
-                    . . . . . . . . . . . . . . . .
-                    . . . . . . . . . . . . . . . .
-                    . . . . . . . . . . . . . . . .
-                    . . . . . . . . . . . . . . . .
-                    \``
-                }
-            ],
-            // "output": '$spriteName.setImage($spriteImage)',
-            "goto": {
-                question: 1,
-            }
-        },
-        {
-            "title": "What kind of sprite should this be?",
-            "inputs": [
-                {
-                    "answerToken": "spriteKind",
-                    "defaultAnswer": "SpriteKind.Player",
-                    "type": "dropdown"
-                }
-            ],
-            // "output": "$spriteName.setKind($spriteKind)",
-            "goto": {
-                "question": 4,
-                "parameters": {
-                    "spriteKind": 0
-                }
-            }
-        },
-        {
-            "title": "How many lives should your player have?",
-            "inputs": [
-                {
-                    "answerToken": "gameLives",
-                    "defaultAnswer": 3,
-                    "type": "number",
-                }
-            ],
-            "output": "info.setLife($gameLives)"
-        }
-    ]
-};
-=======
-}
->>>>>>> cb61eb21
+}