--- conflicted
+++ resolved
@@ -14,11 +14,8 @@
 @import 'toolbox';
 @import 'scriptsearch';
 @import 'print';
-<<<<<<< HEAD
+@import 'tooltips';
 @import 'functionsDialog';
-=======
-@import 'tooltips';
->>>>>>> 4b392388
 
 @import 'light';
 @import 'accessibility';
