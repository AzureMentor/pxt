
@import 'zindex.variables';

/*******************************
     User Global Variables
*******************************/

@primaryColor: @pink;
@secondaryColor: rgba(0, 0, 0, 0.55);
@docsPrimaryColor    : #6C196C;
@docsAccentColor     : #FC6483;

@red:#A80000;
@orange:#D83B01;
@yellow:#FFB900;
@green:#107C10;
@teal:#008272;
@blue:#0078D7;
@purple:#5C2D91;
@pink:#E2008C;
@brown:#00BCF2;
@grey:#505050;
@lightGrey: #d9d9d9;
@backgroundGrey: #F0F2F7;

@greenTextColor: darken(@green, 5);

@lightTextColor              : darken(@secondaryColor, 15%);
@invertedUnselectedTextColor : rgba(255, 255, 255, 0.8);

@pageBackground: #ffffff;
@pageMinWidth: 100%;

/*-------------------
     Fonts
--------------------*/

@importGoogleFonts: false;

@docsHeaderFont: "Helvetica Neue", Helvetica, Arial, sans-serif;
<<<<<<< HEAD
=======
@docsPageFont: @docsHeaderFont;
>>>>>>> 4032fb8b

@emSize      : 18px;
@fontSize    : 18px;

/*-------------------
   Links
--------------------*/

@linkColor           : #3977b4;
@linkHoverUnderline  : underline;

/*-------------------
   Breakpoints
--------------------*/

@tabletBreakpoint: 814px; // iPhone X landscape is 812px;
/*
default semantic
@mobileBreakpoint            : 320px;
@tabletBreakpoint            : 768px;
@computerBreakpoint          : 992px;
@largeMonitorBreakpoint      : 1200px;
@widescreenMonitorBreakpoint : 1920px;

// experiment
@mobileBreakpoint            : unit( (63 * @emSize), px);
@tabletBreakpoint            : unit( (79 * @emSize), px);
@computerBreakpoint          : unit( (91 * @emSize), px);
@largeMonitorBreakpoint      : unit( (99 * @emSize), px);
@widescreenMonitorBreakpoint : unit( (119 * @emSize), px);
*/

@tallEditorBreakpoint: 44rem;
@thinEditorBreakpoint: 50rem;

/*--------------
   Form Input
---------------*/

@inputPlaceholderColor: lighten(@inputColor, 45);
@inputPlaceholderFocusColor: lighten(@inputColor, 35);

/*-------------------
     Neutral Text
--------------------*/

@invertedLightTextColor      : rgba(255, 255, 255, 0.9);

/*******************************
             States
*******************************/

/*-------------------
      Disabled
--------------------*/

@disabledOpacity: 0.80;

/*-------------------
    Scroll Bars
--------------------*/

@useCustomScrollbars: false;
@customScrollbarWidth: 7px;

@thumbBackground: rgba(0, 0, 0, 0.25);
@thumbInvertedBackground: rgba(255, 255, 255, 0.25);

/*******************************
     PXT Variables
*******************************/

@avatarImageUrl: "../docs/static/avatar.svg";
@avatarImage: data-uri(@avatarImageUrl);

@fileLogoUrl: "../docs/static/filelogo.svg";
@fileLogo: data-uri(@fileLogoUrl);

@githubFileLogoUrl: "../docs/static/githubfilelogo.svg";
@githubFileLogo: data-uri(@githubFileLogoUrl);

@loaderImageUrl: "../docs/static/loader.svg";
@loaderImage: data-uri(@loaderImageUrl);

@includePoweredByLogos: false;
@poweredBySmallUrl: "../docs/static/logo/Powered-By-Microsoft-logo-small.png";
@poweredBySmall: none;
@poweredByLargeUrl: "../docs/static/logo/Powered-By-Microsoft-logo.png";
@poweredByLarge: none;
.includePoweredByLogos() when not (@includePoweredByLogos = false) {
  @poweredBySmall: data-uri(@poweredBySmallUrl);
  @poweredByLarge: data-uri(@poweredByLargeUrl);
}

@docsAvatarImageUrl: none;
@docsAvatarImage: none;
.setDocsAvatarUrl() when not (@docsAvatarImageUrl = none) {
  @docsAvatarImage: data-uri(@docsAvatarImageUrl);
}
.setDocsAvatarUrl();

/*-------------------
   Menu
--------------------*/

@mainMenuBackground: @white;
@mainMenuInvertedBackground: @backgroundGrey;
@mainMenuTutorialBackground: @orange;

@mainMenuHeight: 4.0rem;
@mobileMenuHeight: 3.5rem;
@sandboxMobileMenuHeight: 3.0rem;
@thinMenuHeight: 3rem;

@tutorialSelectedMenuColor: @primaryColor;
@editorToggleColor: white;

/*-------------------
   Layout
--------------------*/

@sideBarWidth: 20rem;
@sideBarWidthSmall: 18rem;
@sideBarWidthLarge: 28rem;
@simulatorWidth: 23rem;
@simulatorWidthSmall: 20rem;

/*-------------------
   Background
--------------------*/

@simulatorBackground: #fff;
@editorToolsBackground: @simulatorBackground;
@blocklySvgColor: #fff;

@homeScreenBackground: #ecf0f1;

/*-------------------
   Full screen
--------------------*/

@fullscreenBackgroundGradientStart: @mainMenuInvertedBackground;
@fullscreenBackgroundGradientEnd: @simulatorBackground;

/*-------------------
   Extensions
--------------------*/

@extensionsHeaderBackground: @mainMenuInvertedBackground;
@extensionsSecondaryBackground: fade(@extensionsHeaderBackground, 30%);
@extensionsBackground: @blocklySvgColor;
@extensionsHeaderColor: white;

/*-------------------
   Side Docs
--------------------*/

@sidedocsButtonsTop: (@mainMenuHeight + 1rem);
@sidedocsButtonsRight: 4.25rem;

/*-------------------
   Editor
--------------------*/

@blocklyToolboxColor: white;
@blocklyToolboxText: #575E75;
@trashIconColor: @primaryColor;

/*-------------------
   Serial editor
--------------------*/
@serialBackgroundColor: lighten(@simulatorBackground, 2);
@serialTextColor: @darkTextColor;
@serialGraphBackground: @lightGrey;
@serialGraphColor: black;
@editorCloseColor: black;
@editorCloseColorHover: darken(@editorCloseColor, 25%);
@serialConsoleFont: @blocklyFont;
@serialConsoleBackground: @simulatorBackground;

/*-------------------
   Github Diff editor
--------------------*/
@githubBackgroundColor: lighten(@simulatorBackground, 2);
@diffSegmentBackgroundColor: @pageBackground;
@diffRemovedBackground:#ffeef0;
@diffAddedBackground: #e6ffed;
@diffMarkerBackground: #f1f8ff;
@diffMarkerColor: rgba(27,31,35,.7);
@diffTokenDarkenRatio: 10%;
@diffRemovedTokenBackground:darken(@diffRemovedBackground, @diffTokenDarkenRatio);;
@diffAddedTokenBackground: darken(@diffAddedBackground, @diffTokenDarkenRatio);;


/*-------------------
   Blockly
--------------------*/

@blocklyRowWidthWide: 200px;
@blocklyRowWidthComputer: 180px;
@blocklyRowWidthTablet: 150px;
@blocklyRowWidthMobile: 50px;

@blocklyRowHeightWide: 40px;
@blocklyRowHeightComputer: 40px;
@blocklyRowHeightTablet: 45px;
@blocklyRowHeightMobile: 50px;

@blocklyFont: 'Monaco', 'Menlo', 'Ubuntu Mono', 'Consolas', 'source-code-pro', monospace;

@blocklyScrollbarBackgroundColor: none;
@blocklyScrollbarColor: #CECDCE;
@blocklyScrollbarOpacity: 1;

/*-------------------
   Flyout
--------------------*/

@flyoutLabelColor: white;
@blocklyFlyoutColor: @grey;
@blocklyFlyoutColorOpacity: 0.9;
@monacoFlyoutColor: fade(@blocklyFlyoutColor, 90%);
@blocklyFlyoutButtonColor: @primaryColor;

/*-------------------
   Home
--------------------*/

@homeHeaderColor: @textColor;
@homeCardBorderRadius: 0px;
@homeCardBorderSize: 5px;
@homeCardBorderColor: #e9eef2;
@homeCardHoverBorderColor: white;
@homeCardFocusBorderColor: yellow;
@homeCardColor: @textColor;
@homeCardMetaColor: @homeCardColor;
@homeCardHeaderColor: @homeCardColor;
@homeFooterColor: @homeCardColor;

@homeCardImageBorderRadius: 0;
@homeCardBackgroundColor: white;
@homeCardHoverBackgroundColor: darken(@homeCardBackgroundColor, 5%);

/* Detail view */
@homeSelectedCardBorderSize: @homeCardBorderSize*2;
@homeSelectedCardBorderColor: white;
@homeDetailViewBackground: darken(@homeScreenBackground, 10%);
@homeDetailViewColor: @homeCardColor;
@homeDetailCloseColor: white;
@homeDetailCloseBackground: @grey;

/*-------------------
   Tutorial
--------------------*/

@tutorialSegmentBackground: #f8f8f9;
@tutorialSegmentColor: @textColor;

/*-------------------
    Banner
-------------------*/
@bannerHeight: 2rem;
@bannerBackgroundColor: black;
@bannerContrastColor: white;
@bannerLinkColor: #3eb1d0;


/*-------------------
    Greenscreen
-------------------*/
@greenScreenColor: #00ff00;
@greenScreenBlockColor: #107c10; // loops category typically uses green
                                   // keep in sync with pxtarget blocks color changes
@greenScreenGreen: #005d51; // a green that does not get erased by chromekey 

/*-------------------
    Debugger
-------------------*/
// TODO: Chance this for the color we want for variables in the debugger.
@debugNumberVariable: darkorchid;
@debugStringVariable: coral;
@debugBooleanVariable: darkturquoise;
@debugArrayVariable: #663905;
@debugSpriteVariable: blue;

@debugVariableOdd: #fafafa;
@debugVariableEven: #f0f0f0;
@debugVariableFrozen: #eee;

@DebuggerBackgroundPrimaryColor: #e67e22;
@DebuggerBackgroundSecondaryColor: lightgreen;

/*-------------------
    Docs
-------------------*/
/* Background and foreground */
@docsBackgroundColor: white;
@docsTextColor: #292A33;
@docsLineHeight: 1.7;
@docsPrimaryColorDarker: darken(@docsPrimaryColor, 7%);
@docsPrimaryColorLight: fadeout(@docsPrimaryColor, 80%);
@docsPrimaryColorLighter: fadeout(@docsPrimaryColor, 95%);
@docsPrimaryColorHover: fadeout(@docsPrimaryColor, 90%);
@docsSecondaryColor: fadeout(@docsPrimaryColor, 10%);
@docsHeroColor: fadeout(@docsPrimaryColor, 7%);

/* Text color */
@docsHeadingColor: #292A33;

/* Text Font */
@docsReadingText: 'Helvetica', 'Helvetica Neue', 'Arial', Sans-serif;
@docsPageFont: 'Helvetica', 'Helvetica Neue', 'Arial', Sans-serif;

/* Link color */
@docsLinkColor: #3977b4;

/* Code segment */
@docsSegementBackgroundColor: #f7f7f7;
@docsSegementBackgroundColorValid: #edf9ef;
@docsSegementBackgroundColorInvalid: #fbf3f4;

/* Card */
@docsCardBackgroundColor: white;
@docsCardColor: @docsTextColor;
@docsCardHeaderColor: @docsTextColor;
@docsCardContentColor: @docsTextColor;
@docsCardImageBackgroundColor: rgba(0,0,0,.05);

@docsCardBorderColor: #e9eef2;
@docsCardHoverBorderColor: #D5DBED;<|MERGE_RESOLUTION|>--- conflicted
+++ resolved
@@ -38,10 +38,7 @@
 @importGoogleFonts: false;
 
 @docsHeaderFont: "Helvetica Neue", Helvetica, Arial, sans-serif;
-<<<<<<< HEAD
-=======
 @docsPageFont: @docsHeaderFont;
->>>>>>> 4032fb8b
 
 @emSize      : 18px;
 @fontSize    : 18px;
