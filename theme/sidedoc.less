--- conflicted
+++ resolved
@@ -44,13 +44,11 @@
   background: grey;
   box-shadow: none !important;
   transition: none;
-<<<<<<< HEAD
 
   &:hover,
   &:focus {
     background: #5A5A5A;
   }
-=======
 }
 
 .sideDocs #sidedocs {
@@ -74,7 +72,6 @@
     border-top-left-radius: 5px;
     border-bottom-left-radius: 5px;
     z-index: 10;
->>>>>>> 6ceb354b
 }
 
 .sideDocs #sidedocsframe {
