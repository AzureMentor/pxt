/* Import all components */
@import 'themes/default/globals/site.variables';
@import 'themes/pxt/globals/site.variables';

/* Reference import */
@import (reference) "semantic.less";

@inlineBlockColor: #D83B01;
<<<<<<< HEAD
@tutorialCardHeight: 22rem;
=======
@highlightLineColor: #fcfc90;
>>>>>>> 81896c9f

/*******************************
      Tutorial mode
*******************************/

.tutorial #maineditor .full-abs {
    top: calc(@tutorialCardHeight - 0.5rem);
}
.tutorial #maineditor #monacoEditor {
    top: 0rem;
}
/* Tutorial Mode */
.menubar .ui.menu .item.tutorial-menuitem {
    background: rgba(27, 28, 29, 0.3) !important;
    margin: 0.45rem;
    padding: 0.45rem;
    border-radius: 0.5rem !important;
}
.menubar .ui.menu .item.tutorial-menuitem > .step-label {
    margin-left: 0.4em;
    margin-right: 0.4em;
}
.menubar .ui.menu .item.tutorial-menuitem > .label {
    background: white;
    margin-left: 0em;
}
.tutorial-menuitem > .selected {
    background-color: @tutorialSelectedMenuColor !important;
    padding: 1.0rem !important;
    padding-left: 1.3rem !important;
    padding-right: 1.3rem !important;
}

#tutorialcard {
    position: relative;
    z-index: 1;
    height: @tutorialCardHeight;
    width: 100%;
    padding-left: 1rem;
    padding-right: 1rem;
}

#root.dimmable.dimmed #tutorialcard.tutorialReady {
    z-index: @tutorialLightboxCardZIndex;
}

#tutorialhint {
    height: 100%;
}

#tutorialcontent {
    position: fixed;
    top: 0;
    left: 0;
}

body#docs.tutorial {
    overflow-y: hidden;
}
#docs.tutorial .ui.segment {
    padding: 0;
    margin: 0;
    box-shadow: none;
    border: none;
}
#docs.tutorial #root{
    margin-bottom: 0.5rem !important;
}

/******************************
    Tutorial Avatar
******************************/

#tutorialcard .ui.tutorialsegment {
    width: 100%;
    position: relative;
    padding: 0;
    border: 0;
    border-radius: 0px;
    background: @tutorialSegmentBackground;
}

#tutorialcard .ui.tutorialsegment .avatar-image {
    position: absolute;
    top: 0.7rem;
    left: 0.7rem;
    width: 3rem;
    height: 3rem;
    background-repeat: no-repeat;
    background-size: contain;
    background-image: @avatarImage;
    cursor:pointer;
}

#tutorialcard {
    padding: 0.5rem;
}

#tutorialcard .ui.buttons {
    width: 100%;
    height: calc(@tutorialCardHeight - 1.5rem);
}

#tutorialcard .ui.tutorialsegment {
    width: 100%;
}

#tutorialcard .tutorialmessage .content {
    width: 100%;
    font-size: 12pt;
    height: calc(@tutorialCardHeight - 2rem);
    overflow: auto;
    cursor:pointer;
}
#tutorialcard .tutorialmessage .content p {
    line-height: 30px !important;
    color: @tutorialSegmentColor;
}

#tutorialcard .tutorialmessage {
    width: 100%;
    padding: 0.5rem;
    padding-left: 0.5rem;
    height: calc(@tutorialCardHeight - 1.5rem);
    margin-bottom: 1rem;
}

#root.dimmable.dimmed .ui.segment.message {
    border-radius: 5px;
}

/* Show / Hide in dimmer */
.ui.showlightbox {
    display: none;
}

#root.dimmable.dimmed #tutorialcard.tutorialReady .ui.showlightbox {
    display: block;
}

#root.dimmable.dimmed #tutorialcard.tutorialReady .ui.hidelightbox {
    display: none;
}

#root.dimmable.dimmed #tutorialcard.tutorialReady .ui.prevbutton, #root.dimmable.dimmed #tutorialcard.tutorialReady .ui.nextbutton {
    opacity: 0 !important;
    z-index: -1;
}

#tutorialcard .ui.button.okbutton {
    border-radius: 0.28571429rem;
}

i.icon.avatar-image {
    background-repeat: no-repeat;
    background-size: contain;
    background-image: @avatarImage;
}

/* Tutorial blocks */

.hintdialog .ui.segment .blocklyPreview {
    width: 100%;
    @media only screen and (min-height: 400px) {
        max-height: 50vh;
    }
}

/******************************
    Inline Blocks and Buttons
******************************/

span.docs.inlinebutton {
    padding: 0.4rem;
    border-radius: 0.2rem;
    white-space: nowrap;
    background-color: @primaryColor;
    color: @white;
}

span.docs.inlineblock {
    padding: 0.05rem .2rem;
    border-radius: .2rem;
    white-space: nowrap;
    background-color: @inlineBlockColor;
    color: @white;
    font-family: @blocklyFont !important;
    font-size: 1em !important;
}

code.lang-filterblocks {
    display: none;
}

span.highlight-line {
    font-weight: bold;
    white-space: pre-wrap;
    background: @highlightLineColor;
    display: block;
    padding: 0.5rem;
}

/*******************************
        Tutorial Hint
*******************************/

.ui.modal.hintdialog .content p {
    font-size: 16px;
    line-height: 25px;
}

.ui.modal.hintdialog {
    .ui.segment {
        display: flex;
        min-height: 100px;
    }
}


/*******************************
        Media Adjustments
*******************************/


/* > Small Monitor */
@media only screen and (min-width: @computerBreakpoint) {
}

/* Large Monitor */
@media only screen and (min-width: @largeMonitorBreakpoint) {

}

/* Small Monitor */
@media only screen and (min-width: @computerBreakpoint) and (max-width: @largestSmallMonitor) {

}

/* Tablet */
@media only screen and (min-width: @tabletBreakpoint) and (max-width: @largestTabletScreen) {

}

/* Mobile */
@media only screen and (max-width: @largestMobileScreen) {
    #tutorialcard .ui.tutorialsegment .avatar-image {
        display: none;
    }
    #tutorialcard .ui.button.prevbutton {
        display: none;
    }
}

/* >= Small Monitor (Small Monitor + Large Monitor + Wide Monitor) */
@media only screen and (min-width: @computerBreakpoint) {
}

/* <= Small Monitor (Mobile + Tablet + Small Monitor) */
@media only screen and (max-width: @largestSmallMonitor) {

}

/* <= Tablet (Mobile + Tablet) */
@media only screen and (max-width: @largestTabletScreen) {

}

/* Mobile */
@media only screen and (max-width: @largestMobileScreen) {

}<|MERGE_RESOLUTION|>--- conflicted
+++ resolved
@@ -6,11 +6,8 @@
 @import (reference) "semantic.less";
 
 @inlineBlockColor: #D83B01;
-<<<<<<< HEAD
 @tutorialCardHeight: 22rem;
-=======
 @highlightLineColor: #fcfc90;
->>>>>>> 81896c9f
 
 /*******************************
       Tutorial mode
