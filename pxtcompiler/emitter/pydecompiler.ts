--- conflicted
+++ resolved
@@ -20,20 +20,11 @@
         //     opts: options || {}
         // };
 
-<<<<<<< HEAD
-        // reset
-        // TODO(dz) this should really be a class with proper constructor
-        nextFnNum = 0
-
-        let outLns = file.getChildren()
-            .map(emitNode)
-            .reduce((p, c) => p.concat(c), [])
-
-        let output = outLns.join("\n");
-
-        result.outfiles[file.fileName.replace(/(\.py)?\.\w*$/i, '') + '.py'] = output;
-=======
         try {
+            // reset
+            // TODO(dz) this should really be a class with proper constructor
+            nextFnNum = 0
+
             let outLns = file.getChildren()
                 .map(emitNode)
                 .reduce((p, c) => p.concat(c), [])
@@ -46,7 +37,6 @@
             // TODO better reporting
             result.success = false;
         }
->>>>>>> c14bb7c8
 
         return result
     }
