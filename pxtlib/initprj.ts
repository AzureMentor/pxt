--- conflicted
+++ resolved
@@ -28,11 +28,7 @@
 \tpxt test
 `,
 
-<<<<<<< HEAD
-            "README.md": `# @NAME@ ![MakeCode GitHub Action status](https://github.com/@REPO@/workflows/MakeCode/badge.svg)
-=======
             "README.md": `# @NAME@ ![${lf("Build status badge")}](https://github.com/@REPO@/workflows/MakeCode/badge.svg)
->>>>>>> 26d709c6
 
 @DESCRIPTION@
 
