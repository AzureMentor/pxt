/// <reference path="main.ts"/>

namespace pxt.blocks {
    export interface BlockParameter {
        name: string;
        type?: string;
        shadowType?: string;
        shadowValue?: string;
    }

    export function parameterNames(fn: pxtc.SymbolInfo): Map<BlockParameter> {
        // collect blockly parameter name mapping
        const instance = (fn.kind == ts.pxtc.SymbolKind.Method || fn.kind == ts.pxtc.SymbolKind.Property) && !fn.attributes.defaultInstance;
        let attrNames: Map<BlockParameter> = {};

        if (instance) attrNames["this"] = { name: "this", type: fn.namespace };
        if (fn.parameters)
            fn.parameters.forEach(pr => attrNames[pr.name] = {
                name: pr.name,
                type: pr.type,
                shadowValue: pr.default || undefined
            });
        if (fn.attributes.block) {
            Object.keys(attrNames).forEach(k => attrNames[k].name = "");
            let rx = /%([a-zA-Z0-9_]+)(=([a-zA-Z0-9_]+))?/g;
            let m: RegExpExecArray;
            let i = 0;
            while (m = rx.exec(fn.attributes.block)) {
                if (i == 0 && instance) {
                    attrNames["this"].name = m[1];
                    if (m[3]) attrNames["this"].shadowType = m[3];
                    m = rx.exec(fn.attributes.block); if (!m) break;
                }

                let at = attrNames[fn.parameters[i++].name];
                at.name = m[1];
                if (m[3]) at.shadowType = m[3];
            }
        }
        return attrNames;
    }


    export interface FieldDescription {
        n: string;
        pre?: string;
        p?: string;
        ni: number;
    }

    export function parseFields(b: string): FieldDescription[] {
        // normalize and validate common errors
        // made while translating
        let nb = b.replace(/%\s+/g, '%');
        if (nb != b)
            pxt.log(`block has extra spaces: ${b}`);
        if (nb[0] == nb[0].toLocaleUpperCase() && nb[0] != nb[0].toLowerCase())
            pxt.log(`block is capitalized: ${b}`);

        nb = nb.replace(/\s*\|\s*/g, '|');
        return nb.split('|').map((n, ni) => {
            let m = /([^%]*)\s*%([a-zA-Z0-9_]+)/.exec(n);
            if (!m) return { n, ni };

            let pre = m[1]; if (pre) pre = pre.trim();
            let p = m[2];
            return { n, ni, pre, p };
        });
    }

    export interface BlockDefinition {
        name: string;
        category: string;
        url: string;
        tooltip?: string | Map<string>;
        operators?: Map<string[]>;
        block?: Map<string>;
        outputShape?: number;
        blockTextSearch?: string; // Which block text to use for searching; if undefined, search uses all texts in BlockDefinition.block, joined with space
        tooltipSearch?: string; // Which tooltip to use for searching; if undefined, search uses all tooltips in BlockDefinition.tooltip, joined with space
    }

    let _blockDefinitions: Map<BlockDefinition>;
    export function blockDefinitions(): Map<BlockDefinition> {
        if (!_blockDefinitions) cacheBlockDefinitions();
        return _blockDefinitions;
    }

    export function getBlockDefinition(blockId: string): BlockDefinition {
        if (!_blockDefinitions) cacheBlockDefinitions();
        return _blockDefinitions[blockId];
    }

    // Resources for built-in and extra blocks
    function cacheBlockDefinitions(): void {
        _blockDefinitions = {
            'device_while': {
                name: Util.lf("a loop that repeats while the condition is true"),
                tooltip: Util.lf("Run the same sequence of actions while the condition is met."),
                url: '/blocks/loops/while',
                category: 'loops',
                block: {
                    message0: Util.lf("while %1"),
                    appendField: Util.lf("{id:while}do")
                }
            },
            'controls_simple_for': {
                name: Util.lf("a loop that repeats the number of times you say"),
                tooltip: Util.lf("Have the variable '{0}' take on the values from 0 to the end number, counting by 1, and do the specified blocks."), // The name of the iteration variable that goes in {0} is replaced in blocklyloader
                url: 'blocks/loops/for',
                category: 'loops',
                block: {
                    message0: Util.lf("for %1 from 0 to %2"),
                    variable: Util.lf("{id:var}index"),
                    appendField: Util.lf("{id:for}do")
                }
            },
            'controls_for_of': {
                name: Util.lf("a loop that repeats for each value in an array"),
                tooltip: Util.lf("Have the variable '{0}' take the value of each item in the array one by one, and do the specified blocks."), // The name of the iteration variable that goes in {0} is replaced in blocklyloader
                url: 'blocks/loops/for-of',
                category: 'loops',
                block: {
                    message0: Util.lf("for element %1 of %2"),
                    variable: Util.lf("{id:var}value"),
                    appendField: Util.lf("{id:for_of}do")
                }
            },
            'math_op2': {
                name: Util.lf("minimum or maximum of 2 numbers"),
                tooltip: {
                    "min": Util.lf("smaller value of 2 numbers"),
                    "max": Util.lf("larger value of 2 numbers")
                },
                url: '/blocks/math',
                operators: {
                    'op': ["min", "max"]
                },
                category: 'math',
                outputShape: Blockly.OUTPUT_SHAPE_ROUND
            },
            'math_op3': {
                name: Util.lf("absolute number"),
                tooltip: Util.lf("absolute value of a number"),
                url: '/blocks/math/abs',
                category: 'math',
                block: {
                    message0: Util.lf("absolute of %1")
                },
                outputShape: Blockly.OUTPUT_SHAPE_ROUND
            },
<<<<<<< HEAD
            'device_random': {
                name: Util.lf("pick random number"),
                tooltip: Util.lf("Returns a random integer between 0 and the specified bound (inclusive)."),
                url: '/blocks/math/random',
                category: 'math',
                block: {
                    message0: Util.lf("pick random 0 to %1")
                },
                outputShape: Blockly.OUTPUT_SHAPE_ROUND
            },
=======
>>>>>>> 2cd776de
            'math_number': {
                name: Util.lf("{id:block}number"),
                url: '/blocks/math/random',
                category: 'math'
            },
            'math_number_minmax': {
                name: Util.lf("{id:block}number"),
                url: '/blocks/math/random',
                category: 'math'
            },
            'math_arithmetic': {
                name: Util.lf("arithmetic operation"),
                url: '/blocks/math',
                tooltip: {
                    ADD: Util.lf("Return the sum of the two numbers."),
                    MINUS: Util.lf("Return the difference of the two numbers."),
                    MULTIPLY: Util.lf("Return the product of the two numbers."),
                    DIVIDE: Util.lf("Return the quotient of the two numbers."),
                    POWER: Util.lf("Return the first number raised to the power of the second number."),
                },
                operators: {
                    'OP': ["ADD", "MINUS", "MULTIPLY", "DIVIDE", "POWER"]
                },
                category: 'math',
                block: {
                    MATH_ADDITION_SYMBOL: Util.lf("{id:op}+"),
                    MATH_SUBTRACTION_SYMBOL: Util.lf("{id:op}-"),
                    MATH_MULTIPLICATION_SYMBOL: Util.lf("{id:op}×"),
                    MATH_DIVISION_SYMBOL: Util.lf("{id:op}÷"),
                    MATH_POWER_SYMBOL: Util.lf("{id:op}^")
                }
            },
            'math_modulo': {
                name: Util.lf("division remainder"),
                tooltip: Util.lf("Return the remainder from dividing the two numbers."),
                url: '/blocks/math',
                category: 'math',
                block: {
                    MATH_MODULO_TITLE: Util.lf("remainder of %1 ÷ %2")
                }
            },
            'variables_change': {
                name: Util.lf("update the value of a number variable"),
                tooltip: Util.lf("Changes the value of the variable by this amount"),
                url: '/blocks/variables/change',
                category: 'variables',
                block: {
                    message0: Util.lf("change %1 by %2")
                }
            },
            'controls_repeat_ext': {
                name: Util.lf("a loop that repeats and increments an index"),
                tooltip: Util.lf("Do some statements several times."),
                url: '/blocks/loops/repeat',
                category: 'loops',
                block: {
                    CONTROLS_REPEAT_TITLE: Util.lf("repeat %1 times"),
                    CONTROLS_REPEAT_INPUT_DO: Util.lf("{id:repeat}do")
                }
            },
            'variables_get': {
                name: Util.lf("get the value of a variable"),
                tooltip: Util.lf("Returns the value of this variable."),
                url: '/blocks/variables',
                category: 'variables',
                block: {
                    VARIABLES_GET_CREATE_SET: Util.lf("Create 'set %1'")
                }
            },
            'variables_set': {
                name: Util.lf("assign the value of a variable"),
                tooltip: Util.lf("Sets this variable to be equal to the input."),
                url: '/blocks/variables/assign',
                category: 'variables',
                block: {
                    VARIABLES_SET: Util.lf("set %1 to %2")
                }
            },
            'controls_if': {
                name: Util.lf("a conditional statement"),
                tooltip: {
                    CONTROLS_IF_TOOLTIP_1: Util.lf("If a value is true, then do some statements."),
                    CONTROLS_IF_TOOLTIP_2: Util.lf("If a value is true, then do the first block of statements. Otherwise, do the second block of statements."),
                    CONTROLS_IF_TOOLTIP_3: Util.lf("If the first value is true, then do the first block of statements. Otherwise, if the second value is true, do the second block of statements."),
                    CONTROLS_IF_TOOLTIP_4: Util.lf("If the first value is true, then do the first block of statements. Otherwise, if the second value is true, do the second block of statements. If none of the values are true, do the last block of statements.")
                },
                tooltipSearch: "CONTROLS_IF_TOOLTIP_2",
                url: '/blocks/logic/if',
                category: 'logic',
                block: {
                    CONTROLS_IF_MSG_IF: Util.lf("{id:logic}if"),
                    CONTROLS_IF_MSG_THEN: Util.lf("{id:logic}then"),
                    CONTROLS_IF_MSG_ELSE: Util.lf("{id:logic}else"),
                    CONTROLS_IF_MSG_ELSEIF: Util.lf("{id:logic}else if")
                }
            },
            'lists_create_with': {
                name: Util.lf("create an array"),
                tooltip: Util.lf("Creates a new array."),
                url: '/blocks/arrays/create',
                category: 'arrays',
                blockTextSearch: "LISTS_CREATE_WITH_INPUT_WITH",
                block: {
                    LISTS_CREATE_EMPTY_TITLE: Util.lf("create empty array"),
                    LISTS_CREATE_WITH_INPUT_WITH: Util.lf("create array with"),
                    LISTS_CREATE_WITH_CONTAINER_TITLE_ADD: Util.lf("array"),
                    LISTS_CREATE_WITH_ITEM_TITLE: Util.lf("value")
                }
            },
            'lists_length': {
                name: Util.lf("array length"),
                tooltip: Util.lf("Returns the number of items in an array."),
                url: '/blocks/arrays/length',
                category: 'arrays',
                block: {
                    LISTS_LENGTH_TITLE: Util.lf("length of %1")
                }
            },
            'lists_index_get': {
                name: Util.lf("get a value in an array"),
                tooltip: Util.lf("Returns the value at the given index in an array."),
                url: '/blocks/arrays/get',
                category: 'arrays',
                block: {
                    message0: Util.lf("%1 get value at %2")
                }
            },
            'lists_index_set': {
                name: Util.lf("set a value in an array"),
                tooltip: Util.lf("Sets the value at the given index in an array"),
                url: '/blocks/arrays/set',
                category: 'arrays',
                block: {
                    message0: Util.lf("%1 set value at %2 to %3")
                }
            },
            'logic_compare': {
                name: Util.lf("comparing two numbers"),
                tooltip: {
                    LOGIC_COMPARE_TOOLTIP_EQ: Util.lf("Return true if both inputs equal each other."),
                    LOGIC_COMPARE_TOOLTIP_NEQ: Util.lf("Return true if both inputs are not equal to each other."),
                    LOGIC_COMPARE_TOOLTIP_LT: Util.lf("Return true if the first input is smaller than the second input."),
                    LOGIC_COMPARE_TOOLTIP_LTE: Util.lf("Return true if the first input is smaller than or equal to the second input."),
                    LOGIC_COMPARE_TOOLTIP_GT: Util.lf("Return true if the first input is greater than the second input."),
                    LOGIC_COMPARE_TOOLTIP_GTE: Util.lf("Return true if the first input is greater than or equal to the second input.")
                },
                url: '/blocks/logic/boolean',
                category: 'logic',
                block: {
                    search: "= ≠ < ≤ > ≥" // Only used for search; this string is not surfaced in the block's text
                }
            },
            'logic_operation': {
                name: Util.lf("boolean operation"),
                tooltip: {
                    LOGIC_OPERATION_TOOLTIP_AND: Util.lf("Return true if both inputs are true."),
                    LOGIC_OPERATION_TOOLTIP_OR: Util.lf("Return true if at least one of the inputs is true.")
                },
                url: '/blocks/logic/boolean',
                category: 'logic',
                block: {
                    LOGIC_OPERATION_AND: Util.lf("{id:op}and"),
                    LOGIC_OPERATION_OR: Util.lf("{id:op}or")
                }
            },
            'logic_negate': {
                name: Util.lf("logical negation"),
                tooltip: Util.lf("Returns true if the input is false. Returns false if the input is true."),
                url: '/blocks/logic/boolean',
                category: 'logic',
                block: {
                    LOGIC_NEGATE_TITLE: Util.lf("not %1")
                }
            },
            'logic_boolean': {
                name: Util.lf("a `true` or `false` value"),
                tooltip: Util.lf("Returns either true or false."),
                url: '/blocks/logic/boolean',
                category: 'logic',
                block: {
                    LOGIC_BOOLEAN_TRUE: Util.lf("{id:boolean}true"),
                    LOGIC_BOOLEAN_FALSE: Util.lf("{id:boolean}false")
                }
            },
            'text': {
                name: Util.lf("a piece of text"),
                tooltip: Util.lf("A letter, word, or line of text."),
                url: 'types/string',
                category: 'text',
                block: {
                    search: Util.lf("a piece of text") // Only used for search; this string is not surfaced in the block's text
                }
            },
            'text_length': {
                name: Util.lf("number of characters in the string"),
                tooltip: Util.lf("Returns the number of letters (including spaces) in the provided text."),
                url: 'types/string/length',
                category: 'text',
                block: {
                    TEXT_LENGTH_TITLE: Util.lf("length of %1")
                }
            },
            'text_join': {
                name: Util.lf("join items to create text"),
                tooltip: Util.lf("Create a piece of text by joining together any number of items."),
                url: 'types/string/join',
                category: 'text',
                block: {
                    TEXT_JOIN_TITLE_CREATEWITH: Util.lf("join")
                }
            },
            'procedures_defnoreturn': {
                name: Util.lf("define the function"),
                tooltip: Util.lf("Create a function."),
                url: 'types/function/define',
                category: 'functions',
                block: {
                    PROCEDURES_DEFNORETURN_TITLE: Util.lf("function"),
                    PROCEDURE_ALREADY_EXISTS: Util.lf("A function named '%1' already exists.")
                }
            },
            'procedures_callnoreturn': {
                name: Util.lf("call the function"),
                tooltip: Util.lf("Call the user-defined function."),
                url: 'types/function/call',
                category: 'functions',
                block: {
                    PROCEDURES_CALLNORETURN_TITLE: Util.lf("call function")
                }
            }
        };
        _blockDefinitions[pxtc.ON_START_TYPE] = {
            name: Util.lf("on start event"),
            tooltip: Util.lf("Run code when the program starts"),
            url: '/blocks/on-start',
            category: "loops", // The real category is overriden by apptarget in blocklyloader.ts
            block: {
                message0: Util.lf("on start %1 %2")
            }
        };
    }
}<|MERGE_RESOLUTION|>--- conflicted
+++ resolved
@@ -149,19 +149,6 @@
                 },
                 outputShape: Blockly.OUTPUT_SHAPE_ROUND
             },
-<<<<<<< HEAD
-            'device_random': {
-                name: Util.lf("pick random number"),
-                tooltip: Util.lf("Returns a random integer between 0 and the specified bound (inclusive)."),
-                url: '/blocks/math/random',
-                category: 'math',
-                block: {
-                    message0: Util.lf("pick random 0 to %1")
-                },
-                outputShape: Blockly.OUTPUT_SHAPE_ROUND
-            },
-=======
->>>>>>> 2cd776de
             'math_number': {
                 name: Util.lf("{id:block}number"),
                 url: '/blocks/math/random',
