--- conflicted
+++ resolved
@@ -197,9 +197,7 @@
         useUploadMessage?: boolean; // change "Download" text to "Upload"
         downloadIcon?: string; // which icon io use for download
         blockColors?: Map<string>; // block namespace colors, used for build in categories
-<<<<<<< HEAD
         blocklyColors?: Blockly.Colours; // Blockly workspace, flyout and other colors
-=======
         socialOptions?: SocialOptions; // show social icons in share dialog, options like twitter handle and org handle
     }
 
@@ -208,7 +206,6 @@
         orgTwitterHandle?: string;
         hashtags?: string;
         related?: string;
->>>>>>> 18a17d2e
     }
 
     interface DocMenuEntry {
