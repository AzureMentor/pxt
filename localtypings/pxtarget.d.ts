--- conflicted
+++ resolved
@@ -329,12 +329,9 @@
         qrCode?: boolean; // generate QR code for shared urls
         importExtensionFiles?: boolean; // import extensions from files
         debugExtensionCode?: boolean; // debug extension and libs code in the Monaco debugger
-<<<<<<< HEAD
         spriteWizard?: boolean; // Sprite wizard experimental feature
-=======
         experimentalHw?: boolean; // enable experimental hardware
         recipes?: boolean; // inlined tutorials
->>>>>>> adbed93a
     }
 
     interface SocialOptions {
