namespace pxt.editor {
    export enum SimState {
        Stopped,
        // waiting to be started
        Pending,
        Starting,
        Running
    }
    export interface IEditor {
        undo(): void;
        redo(): void;
        hasUndo(): boolean;
        hasRedo(): boolean;
        zoomIn(): void;
        zoomOut(): void;
        resize(): void;
        setScale(scale: number): void;
    }

    export interface IFile {
        name: string;
        virtual?: boolean; // gimmick to switch views
    }

    export function isBlocks(f: IFile) {
        return U.endsWith(f.name, ".blocks")
    }

    export interface FileHistoryEntry {
        id: string;
        name: string;
        pos: any;
    }

    export interface EditorSettings {
        editorFontSize: number;
        fileHistory: FileHistoryEntry[];
    }

    export interface IAppProps { }
    export interface IAppState {
        active?: boolean; // is this tab visible at all
        header?: pxt.workspace.Header;
        editorState?: EditorState;
        currFile?: IFile;
        fileState?: string;
        showFiles?: boolean;
        sideDocsLoadUrl?: string; // set once to load the side docs frame
        sideDocsCollapsed?: boolean;
        projectName?: string;
        suppressPackageWarning?: boolean;

        tutorialOptions?: pxt.tutorial.TutorialOptions;
        lightbox?: boolean;
        keymap?: boolean;

        simState?: SimState;
        autoRun?: boolean;
        resumeOnVisibility?: boolean;
        compiling?: boolean;
        isSaving?: boolean;
        publishing?: boolean;
        hideEditorFloats?: boolean;
        collapseEditorTools?: boolean;
        showBlocks?: boolean;
        showParts?: boolean;
        fullscreen?: boolean;
        mute?: boolean;
        embedSimView?: boolean;
        editorPosition?: {
            lineNumber: number;
            column: number;
            file: IFile;
        }; // ensure that this line is visible when loading the editor
        tracing?: boolean;
        debugging?: boolean;
        bannerVisible?: boolean;
        pokeUserComponent?: string;
        flashHint?: boolean;

        highContrast?: boolean;
        print?: boolean;
        greenScreen?: boolean;
        accessibleBlocks?: boolean;

        home?: boolean;
        hasError?: boolean;

        screenshoting?: boolean;
    }

    export interface EditorState {
        filters?: pxt.editor.ProjectFilters;
        searchBar?: boolean; // show the search bar in editor
        hasCategories?: boolean; // show categories in toolbox
    }

    export interface ProjectCreationOptions {
        prj?: pxt.ProjectTemplate;
        name?: string;
        documentation?: string;
        filesOverride?: pxt.Map<string>;
        filters?: ProjectFilters;
        temporary?: boolean;
        tutorial?: pxt.tutorial.TutorialOptions;
        dependencies?: pxt.Map<string>;
        tsOnly?: boolean; // DEPRECATED: use LanguageRestriction.NoBlocks or LanguageRestriction.JavaScriptOnly instead
        languageRestriction?: LanguageRestriction;
        preferredEditor?: string; // preferred editor to open, pxt.BLOCKS_PROJECT_NAME, ...
        extensionUnderTest?: string; // workspace id of the extension under test
    }

    export interface ExampleImportOptions {
        name: string;
        path: string;
        loadBlocks?: boolean;
        prj?: ProjectTemplate;
        preferredEditor?: string;
    }

    export interface ProjectFilters {
        namespaces?: { [index: string]: FilterState; }; // Disabled = 2, Hidden = 0, Visible = 1
        blocks?: { [index: string]: FilterState; }; // Disabled = 2, Hidden = 0, Visible = 1
        fns?: { [index: string]: FilterState; }; // Disabled = 2, Hidden = 0, Visible = 1
        defaultState?: FilterState; // hide, show or disable all by default
    }

    export enum FilterState {
        Hidden = 0,
        Visible = 1,
        Disabled = 2
    }

    export interface ModalDialogButton {
        label: string;
        url?: string;
    }

    export interface ModalDialogOptions {
        header: string;
        body: string;
        buttons?: ModalDialogButton[];
    }

    export interface ScreenshotData {
        data?: ImageData;
        delay?: number;
        event?: "start" | "stop";
    }

    export interface SimulatorStartOptions {
        clickTrigger?: boolean;
    }

    export interface ImportFileOptions {
        extension?: boolean;
        openHomeIfFailed?: boolean;
    }

    export interface UserInfo {
        id: string;
        userName?: string;
        name: string;
        profile?: string;
        loginHint?: string;
        initials?: string;
        photo?: string;
    }

    export type Activity = "tutorial" | "recipe" | "example";

    export interface IProjectView {
        state: IAppState;
        setState(st: IAppState): void;
        forceUpdate(): void;

        reloadEditor(): void;

        openBlocks(): void;
        openJavaScript(giveFocusOnLoading?: boolean): void;
        openPython(giveFocusOnLoading?: boolean): void;
        openSettings(): void;
        openSimView(): void;
        openPreviousEditor(): void;

        switchTypeScript(): void;
        openTypeScriptAsync(): Promise<void>;
        openPythonAsync(): Promise<void>;
        saveBlocksToTypeScriptAsync(): Promise<string>;

        saveFileAsync(): Promise<void>;
        loadHeaderAsync(h: pxt.workspace.Header): Promise<void>;
        reloadHeaderAsync(): Promise<void>;
        importProjectAsync(prj: pxt.workspace.Project, editorState?: pxt.editor.EditorState): Promise<void>;
        importTutorialAsync(markdown: string): Promise<void>;
        overrideTypescriptFile(text: string): void;
        overrideBlocksFile(text: string): void;

        exportAsync(): Promise<string>;

        newEmptyProject(name?: string, documentation?: string, preferredEditor?: string): void;
        newProject(options?: ProjectCreationOptions): void;
        createProjectAsync(options: ProjectCreationOptions): Promise<void>;
        importExampleAsync(options: ExampleImportOptions): Promise<void>;
        showScriptManager(): void;
        importProjectDialog(): void;
        cloudSync(): boolean;
        cloudSignInDialog(): void;
        cloudSignOut(): void;
        removeProject(): void;
        editText(): void;

        getPreferredEditor(): string;
        saveAndCompile(): void;
        updateHeaderName(name: string): void;
        updateHeaderNameAsync(name: string): Promise<void>;
        compile(): void;

        setFile(fn: IFile, line?: number): void;
        setSideFile(fn: IFile, line?: number): void;
        navigateToError(diag: pxtc.KsDiagnostic): void;
        setSideDoc(path: string, blocksEditor?: boolean): void;
        setSideMarkdown(md: string): void;
        removeFile(fn: IFile, skipConfirm?: boolean): void;
        updateFileAsync(name: string, content: string, open?: boolean): Promise<void>;

        openHome(): void;
        setTutorialStep(step: number): void;
        setTutorialInstructionsExpanded(value: boolean): void;
        exitTutorial(): void;
        completeTutorialAsync(): Promise<void>;
        showTutorialHint(): void;
        pokeUserActivity(): void;
        stopPokeUserActivity(): void;
        clearUserPoke(): void;

        anonymousPublishAsync(screenshotUri?: string): Promise<string>;

        startStopSimulator(opts?: SimulatorStartOptions): void;
        stopSimulator(unload?: boolean, opts?: SimulatorStartOptions): void;
        restartSimulator(): void;
        startSimulator(opts?: SimulatorStartOptions): void;
        runSimulator(): void;
        isSimulatorRunning(): boolean;
        expandSimulator(): void;
        collapseSimulator(): void;
        toggleSimulatorCollapse(): void;
        toggleSimulatorFullscreen(): void;
        proxySimulatorMessage(content: string): void;
        toggleTrace(intervalSpeed?: number): void;
        setTrace(enabled: boolean, intervalSpeed?: number): void;
        toggleMute(): void;
        setMute(on: boolean): void;
        openInstructions(): void;
        closeFlyout(): void;
        printCode(): void;
        requestScreenshotAsync(): Promise<string>;
        downloadScreenshotAsync(): Promise<void>;

        toggleDebugging(): void;
        dbgPauseResume(): void;
        dbgStepInto(): void;
        dbgStepOver(): void;
        dbgInsertBreakpoint(): void;

        setBannerVisible(b: boolean): void;
        typecheckNow(): void;

        openExtension(extension: string, url: string, consentRequired?: boolean): void;
        handleExtensionRequest(request: ExtensionRequest): void;

        fireResize(): void;
        updateEditorLogo(left: number, rgba?: string): number;

        loadBlocklyAsync(): Promise<void>;
        isBlocksEditor(): boolean;
        isTextEditor(): boolean;
        blocksScreenshotAsync(pixelDensity?: number): Promise<string>;
        renderBlocksAsync(req: EditorMessageRenderBlocksRequest): Promise<EditorMessageRenderBlocksResponse>;
        renderPythonAsync(req: EditorMessageRenderPythonRequest): Promise<EditorMessageRenderPythonResponse>;

        toggleHighContrast(): void;
        toggleGreenScreen(): void;
        toggleAccessibleBlocks(): void;
<<<<<<< HEAD
=======
        setAccessibleBlocks(enabled: boolean): void;
        pair(): void;
>>>>>>> 896ad7fc
        launchFullEditor(): void;

        settings: EditorSettings;

        isEmbedSimActive(): boolean;
        isBlocksActive(): boolean;
        isJavaScriptActive(): boolean;
        isPythonActive(): boolean;

        editor: IEditor;

        startActivity(activitity: Activity, path: string, title?: string, editor?: string): void;
        showLightbox(): void;
        hideLightbox(): void;
        showKeymap(show: boolean): void;
        toggleKeymap(): void;

        showReportAbuse(): void;
        showLanguagePicker(): void;
        showShareDialog(title?: string): void;
        showAboutDialog(): void;

        showImportUrlDialog(): void;
        showImportFileDialog(options?: ImportFileOptions): void;
        showImportGithubDialog(): void;

        showResetDialog(): void;
        showExitAndSaveDialog(): void;
        showChooseHwDialog(skipDownload?: boolean): void;
        showExperimentsDialog(): void;

        showPackageDialog(): void;
        showBoardDialogAsync(features?: string[], closeIcon?: boolean): Promise<void>;
        checkForHwVariant(): boolean;
        pairAsync(autoConnect: boolean): Promise<void>;

        showModalDialogAsync(options: ModalDialogOptions): Promise<void>;

        askForProjectCreationOptionsAsync(): Promise<ProjectCreationOptions>;

        pushScreenshotHandler(handler: (msg: ScreenshotData) => void): void;
        popScreenshotHandler(): void;

        openNewTab(header: pxt.workspace.Header, dependent: boolean): void;
        createGitHubRepositoryAsync(): Promise<void>;
    }

    export interface IHexFileImporter {
        id: string;
        canImport(data: pxt.cpp.HexFile): boolean;
        importAsync(project: IProjectView, data: pxt.cpp.HexFile): Promise<void>;
    }

    export interface IResourceImporter {
        id: string;
        canImport(data: File): boolean;
        importAsync(project: IProjectView, data: File): Promise<void>;
    }

    export interface ISettingsProps {
        parent: IProjectView;
        visible?: boolean;
    }

    export interface IFieldCustomOptions {
        selector: string;
        editor: Blockly.FieldCustomConstructor;
        text?: string;
        validator?: any;
    }


    export interface ExtensionOptions {
        blocklyToolbox: ToolboxDefinition;
        monacoToolbox: ToolboxDefinition;
        projectView: IProjectView;
    }

    export interface IToolboxOptions {
        blocklyToolbox?: ToolboxDefinition;
        monacoToolbox?: ToolboxDefinition;
    }

    export interface ExtensionResult {
        hexFileImporters?: IHexFileImporter[];
        resourceImporters?: IResourceImporter[];
        beforeCompile?: () => void;
        patchCompileResultAsync?: (r: pxtc.CompileResult) => Promise<void>;
        deployAsync?: (r: pxtc.CompileResult) => Promise<void>;
        saveOnlyAsync?: (r: ts.pxtc.CompileResult) => Promise<void>;
        saveProjectAsync?: (project: pxt.cpp.HexFile) => Promise<void>;
        showUploadInstructionsAsync?: (fn: string, url: string, confirmAsync: (options: any) => Promise<number>) => Promise<void>;
        toolboxOptions?: IToolboxOptions;
        blocklyPatch?: (pkgTargetVersion: string, dom: Element) => void;
        webUsbPairDialogAsync?: (confirmAsync: (options: any) => Promise<number>) => Promise<number>;

        // Used with the @tutorialCompleted macro. See docs/writing-docs/tutorials.md for more info
        onTutorialCompleted?: () => void;

        // Used with @codeStart, @codeStop metadata (MINECRAFT HOC ONLY)
        onCodeStart?: () => void;
        onCodeStop?: () => void;
    }

    export interface FieldExtensionOptions {
    }

    export interface FieldExtensionResult {
        fieldEditors?: IFieldCustomOptions[];
    }

    export interface ToolboxDefinition {
        loops?: ToolboxCategoryDefinition;
        logic?: ToolboxCategoryDefinition;
        variables?: ToolboxCategoryDefinition;
        maths?: ToolboxCategoryDefinition;
        text?: ToolboxCategoryDefinition;
        arrays?: ToolboxCategoryDefinition;
        functions?: ToolboxCategoryDefinition;
    }

    export interface ToolboxCategoryDefinition {
        /**
         * The display name for the category
         */
        name?: string;

        /**
         * The icon of this category
         */
        icon?: string;

        /**
         * The color of this category
         */
        color?: string;

        /**
         * The weight of the category relative to other categories in the toolbox
         */
        weight?: number;

        /**
         * Whether or not the category should be placed in the advanced category
         */
        advanced?: boolean;

        /**
         * Blocks to appear in the category. Specifying this field will override
         * all existing blocks in the category. The ordering of the blocks is
         * determined by the ordering of this array.
         */
        blocks?: ToolboxBlockDefinition[];

        /**
         * Ordering of category groups
         */
        groups?: string[],
    }

    export interface ToolboxBlockDefinition {
        /**
         * Internal id used to refer to this block or snippet, must be unique
         */
        name: string;

        /**
         * Group label used to categorize block.  Blocks are arranged with other
         * blocks that share the same group.
         */
        group?: string,

        /**
         * Indicates an advanced API. Advanced APIs appear after basic ones in the
         * toolbox
         */
        advanced?: boolean;

        /**
         * The weight for the block. Blocks are arranged in order of they appear in the category
         * definition's array but the weight can be specified in the case that other APIs are
         * dynamically added to the category (eg. loops.forever())
         */
        weight?: number;

        /**
         * Description of code to appear in the hover text
         */
        jsDoc?: string

        /**
         * TypeScript snippet of code to insert when dragged into editor
         */
        snippet?: string;

        /**
         * Python snippet of code to insert when dragged into editor
         */
        pySnippet?: string;

        /**
         * TypeScript name used for highlighting the snippet, uses name if not defined
         */
        snippetName?: string;

        /**
         * Python name used for highlighting the snippet, uses name if not defined
         */
        pySnippetName?: string;

        /**
         * Display just the snippet and nothing else. Should be set to true for
         * language constructs (eg. for-loops) and to false for function
         * calls (eg. Math.random())
         */
        snippetOnly?: boolean;

        /**
         * The return type of the block. This is used to determine the shape of the block rendered.
         */
        retType?: string;

        /**
         * The block definition in XML for the blockly toolbox.
         */
        blockXml?: string;

        /**
         * The Blockly block id used to identify this block.
         */
        blockId?: string;
    }

    export let initExtensionsAsync: (opts: ExtensionOptions) => Promise<ExtensionResult>
        = opts => Promise.resolve<ExtensionResult>({});

    export let initFieldExtensionsAsync: (opts: FieldExtensionOptions) => Promise<FieldExtensionResult>
        = opts => Promise.resolve<FieldExtensionResult>({});

    export interface NativeHostMessage {
        name?: string;
        download?: string;
        save?: string;
    }

    export let HELP_IMAGE_URI = 'data:image/svg+xml;base64,PHN2ZyB3aWR0aD0iMjYiIGhlaWdodD0iMjYiIHZpZXdCb3g9IjAgMCAyNiAyNiIgZmlsbD0ibm9uZSIgeG1sbnM9Imh0dHA6Ly93d3cudzMub3JnLzIwMDAvc3ZnIj4KPGNpcmNsZSBjeD0iMTMiIGN5PSIxMyIgcj0iMTMiIGZpbGw9IndoaXRlIi8+CjxwYXRoIGQ9Ik0xNy45NTIgOS4xODQwMkMxNy45NTIgMTAuMjU2IDE3LjgxNiAxMS4wNzIgMTcuNTQ0IDExLjYzMkMxNy4yODggMTIuMTkyIDE2Ljc1MiAxMi43OTIgMTUuOTM2IDEzLjQzMkMxNS4xMiAxNC4wNzIgMTQuNTc2IDE0LjU4NCAxNC4zMDQgMTQuOTY4QzE0LjA0OCAxNS4zMzYgMTMuOTIgMTUuNzM2IDEzLjkyIDE2LjE2OFYxNi45NkgxMS44MDhDMTEuNDI0IDE2LjQ2NCAxMS4yMzIgMTUuODQgMTEuMjMyIDE1LjA4OEMxMS4yMzIgMTQuNjg4IDExLjM4NCAxNC4yODggMTEuNjg4IDEzLjg4OEMxMS45OTIgMTMuNDg4IDEyLjUzNiAxMi45NjggMTMuMzIgMTIuMzI4QzE0LjEwNCAxMS42NzIgMTQuNjI0IDExLjE2OCAxNC44OCAxMC44MTZDMTUuMTM2IDEwLjQ0OCAxNS4yNjQgOS45NjgwMiAxNS4yNjQgOS4zNzYwMkMxNS4yNjQgOC4yMDgwMiAxNC40MTYgNy42MjQwMiAxMi43MiA3LjYyNDAyQzExLjc2IDcuNjI0MDIgMTAuNzUyIDcuNzM2MDIgOS42OTYgNy45NjAwMkw5LjE0NCA4LjA4MDAyTDkgNi4wODgwMkMxMC40ODggNS41NjAwMiAxMS44NCA1LjI5NjAyIDEzLjA1NiA1LjI5NjAyQzE0LjczNiA1LjI5NjAyIDE1Ljk2OCA1LjYwODAyIDE2Ljc1MiA2LjIzMjAyQzE3LjU1MiA2Ljg0MDAyIDE3Ljk1MiA3LjgyNDAyIDE3Ljk1MiA5LjE4NDAyWk0xMS40IDIyVjE4LjY0SDE0LjE4NFYyMkgxMS40WiIgZmlsbD0iIzU5NUU3NCIvPgo8L3N2Zz4K';

    let _initEditorExtensionsPromise: Promise<void>;
    export function initEditorExtensionsAsync(): Promise<void> {
        if (!_initEditorExtensionsPromise) {
            _initEditorExtensionsPromise = Promise.resolve();
            if (pxt.appTarget && pxt.appTarget.appTheme && pxt.appTarget.appTheme.extendFieldEditors) {
                const opts: pxt.editor.FieldExtensionOptions = {};
                _initEditorExtensionsPromise = _initEditorExtensionsPromise
                    .then(() => pxt.BrowserUtils.loadBlocklyAsync())
                    .then(() => pxt.BrowserUtils.loadScriptAsync("fieldeditors.js"))
                    .then(() => pxt.editor.initFieldExtensionsAsync(opts))
                    .then(res => {
                        if (res.fieldEditors)
                            res.fieldEditors.forEach(fi => {
                                pxt.blocks.registerFieldEditor(fi.selector, fi.editor, fi.validator);
                            })
                    })
            }
        }
        return _initEditorExtensionsPromise;
    }
}
<|MERGE_RESOLUTION|>--- conflicted
+++ resolved
@@ -282,11 +282,7 @@
         toggleHighContrast(): void;
         toggleGreenScreen(): void;
         toggleAccessibleBlocks(): void;
-<<<<<<< HEAD
-=======
         setAccessibleBlocks(enabled: boolean): void;
-        pair(): void;
->>>>>>> 896ad7fc
         launchFullEditor(): void;
 
         settings: EditorSettings;
