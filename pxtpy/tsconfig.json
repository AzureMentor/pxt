--- conflicted
+++ resolved
@@ -18,11 +18,7 @@
         "types": [
             "fuse",
             "bluebird"
-<<<<<<< HEAD
         ],
         "incremental": true
-=======
-        ]
->>>>>>> 8d305aa9
     }
 }