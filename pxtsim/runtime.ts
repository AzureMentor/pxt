--- conflicted
+++ resolved
@@ -1,11 +1,7 @@
 /// <reference path="../typings/bluebird/bluebird.d.ts"/>
 
 namespace pxsim {
-<<<<<<< HEAD
     export module U {
-=======
-    export namespace U {
->>>>>>> 7f9c8e58
         export function addClass(el: HTMLElement, cls: string) {
             if (el.classList) el.classList.add(cls);
             else if (!el.className.indexOf(cls)) el.className += ' ' + cls;
