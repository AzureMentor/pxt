"use strict";

var fs = require("fs");
var ju = require("./jakeutil")
var os = require("os")
var path = require("path")
var expand = ju.expand;
var cmdIn = ju.cmdIn;
var strpSrcMap = ju.strpSrcMap;

function tscIn(task, dir, builtDir) {
    let command = 'node ../node_modules/typescript/bin/tsc'
    if (process.env.sourceMaps === 'true') {
        command += ' --sourceMap --mapRoot file:///' + path.resolve(builtDir)
    }
    cmdIn(task, dir, command)
}

function compileDir(name, deps) {
    if (!deps) deps = []
    let dd = expand([name].concat(deps))
    file('built/' + name + '.js', dd, { async: true }, function () { tscIn(this, name, "built") })
}

function loadText(filename) {
    return fs.readFileSync(filename, "utf8");
}

function setupTest(taskName, testFolder, testFile) {
    task(taskName, ['built/tests/'+ testFolder + '/runner.js'], { async: true }, function () {
        const args = " built/tests/" + testFolder + "/runner.js --reporter dot";
        if (os.platform() === "win32") {
            cmdIn(this, ".", path.resolve("node_modules/.bin/mocha.cmd") + args)
        }
        else {
            cmdIn(this, ".", "./node_modules/.bin/mocha" + args)
        }
    })

    file("built/tests/" + testFolder + "/" + testFile, ['default'], { async: true }, function () {
        cmdIn(this, "tests/" + testFolder, 'node ../../node_modules/typescript/bin/tsc')
    });

    ju.catFiles('built/tests/' + testFolder + '/runner.js', [
        "node_modules/typescript/lib/typescript.js",
        "built/pxtlib.js",
        "built/pxtcompiler.js",
        "built/pxtsim.js",
        "built/tests/" + testFolder + "/" + testFile,
    ],
        `
    "use strict";
    // make sure TypeScript doesn't overwrite our module.exports
    global.savedModuleExports = module.exports;
    module.exports = null;
    `, ['built/pxt-common.json']);
}

function runKarma(that, flags) {
    var command;
    if (os.platform() === 'win32') {
        command = "karma.cmd start ../../karma.conf.js " + flags;
    }
    else {
        command = "./karma start ../../karma.conf.js " + flags;
    }
    cmdIn(that, "node_modules/.bin", command);
}

task('default', ['updatestrings', 'built/pxt.js', 'built/pxt.d.ts', 'built/pxtrunner.js', 'built/backendutils.js', 'wapp', 'monaco-editor'], { parallelLimit: 10 })

task('test', ['default', 'testfmt', 'testerr', 'testdecompiler', 'testlang', 'karma'])

task('clean', function () {
    expand(["built"]).forEach(f => {
        try {
            fs.unlinkSync(f)
        } catch (e) {
            console.log("cannot unlink:", f, e.message)
        }
    })
    jake.rmRf("built")
})

setupTest('testdecompiler', 'decompile-test', 'decompilerunner.js')
setupTest('testlang', 'compile-test', 'compilerunner.js')
setupTest('testerr', 'errors-test', 'errorrunner.js')
setupTest('testfmt', 'format-test', 'formatrunner.js')


task('testpkgconflicts', ['built/pxt.js'], { async: true }, function () {
    cmdIn(this, "tests/pkgconflicts", 'node ../../built/pxt.js testpkgconflicts')
})

ju.catFiles('built/pxt.js', [
    "node_modules/typescript/lib/typescript.js",
    "built/pxtlib.js",
    "built/pxtcompiler.js",
    "built/pxtsim.js",
    "built/cli.js"
],
    `
"use strict";
// make sure TypeScript doesn't overwrite our module.exports
global.savedModuleExports = module.exports;
module.exports = null;
`, ['built/pxt-common.json'])

file('built/nodeutil.js', ['built/cli.js'])
file('built/pxt.d.ts', ['built/cli.js'], function () {
    jake.cpR("built/cli.d.ts", "built/pxt.d.ts")
})
file('built/typescriptServices.d.ts', ['node_modules/typescript/lib/typescriptServices.d.ts'], function () {
    if (!fs.existsSync("built")) fs.mkdirSync("built");
    jake.cpR('node_modules/typescript/lib/typescriptServices.d.ts', "built/")
})

file('built/pxt-common.json', expand(['libs/pxt-common'], ".ts"), function () {
    console.log(`[${this.name}]`)
    let std = {}
    for (let f of this.prereqs) {
        std[path.basename(f)] = fs.readFileSync(f, "utf8")
    }
    fs.writeFileSync(this.name, JSON.stringify(std, null, 4))
})

compileDir("pxtlib", "built/typescriptServices.d.ts")
compileDir("pxtcompiler", ["built/pxtlib.js"])
compileDir("pxtwinrt", ["built/pxtlib.js"])
compileDir("pxtblocks", ["built/pxtlib.js"])
compileDir("pxtrunner", ["built/pxtlib.js", "built/pxteditor.js", "built/pxtcompiler.js", "built/pxtsim.js", "built/pxtblocks.js"])
compileDir("pxtsim", ["built/pxtlib.js", "built/pxtblocks.js"])
compileDir("pxteditor", ["built/pxtlib.js", "built/pxtblocks.js"])
compileDir("cli", ["built/pxtlib.js", "built/pxtsim.js"])
compileDir("backendutils", ['pxtlib/util.ts', 'pxtlib/docsrender.ts'])

task("karma", ["blocklycompilertest"], function() {
    runKarma(this, "");
});

task("karma-debug", ["blocklycompilertest"], function() {
    runKarma(this, "--no-single-run");
});

task("blocklycompilertest", ["default"], { async: true }, function() {
    cmdIn(this, "tests/blocklycompiler-test", "node ../../node_modules/typescript/bin/tsc")
})

task("travis", ["lint", "test", "upload"])

task('upload', ["wapp", "built/pxt.js"], { async: true }, function () {
    jake.exec([
        "node built/pxt.js travis",
        "node built/pxt.js buildtarget"
    ], { printStdout: true }, complete.bind(this));
})

task('downloadcrowdin', ["built/pxt.js"], { async: true }, function () {
    jake.exec([
        "node built/pxt.js crowdin download strings.json webapp/public/locales"
    ], { printStdout: true }, complete.bind(this));
})

task("lint", [], { async: true }, function () {
    console.log('linting...')
    jake.exec([
        "cli",
        "pxt-cli",
        "pxtblocks",
        "pxteditor",
        "pxtlib",
        "pxtcompiler/emitter",
        "pxtrunner",
        "pxtsim",
        "pxtwinrt",
        "webapp/src",
        "monacots"]
        .map(function (d) { return "node node_modules/tslint/bin/tslint ./" + d + "/*.ts" })
        , { printStdout: true }, function () {
            console.log('linted.');
            complete();
        });
})

task('bump', function () {
    jake.exec([
        "node built/pxt.js bump",
    ], { printStdout: true });
})

task('update', function () {
    jake.exec([
        "git pull",
        "npm install",
        "tsd reinstall"
    ], { printStdout: true });
})

task('updatestrings', ['built/localization.json'])


file('built/localization.json', ju.expand1(
    ["pxtlib",
        "pxtblocks",
        "pxtblocks/fields",
        "webapp/src"]
), function () {
    var errCnt = 0;
    var translationStrings = {}
    var translationHelpStrings = {}

    function processLf(filename) {
        if (!/\.(ts|tsx|html)$/.test(filename)) return
        if (/\.d\.ts$/.test(filename)) return

        //console.log('extracting strings from %s', filename);
        loadText(filename).split('\n').forEach((line, idx) => {
            function err(msg) {
                console.log("%s(%d): %s", filename, idx, msg);
                errCnt++;
            }

            while (true) {
                var newLine = line.replace(/\blf(_va)?\s*\(\s*(.*)/, (all, a, args) => {
                    var m = /^("([^"]|(\\"))+")\s*[\),]/.exec(args)
                    if (m) {
                        try {
                            var str = JSON.parse(m[1])
                            translationStrings[str] = 1
                        } catch (e) {
                            err("cannot JSON-parse " + m[1])
                        }
                    } else {
                        if (!/util\.ts$/.test(filename))
                            err("invalid format of lf() argument: " + args)
                    }
                    return "BLAH " + args
                })
                if (newLine == line) return;
                line = newLine
            }
        })
    }

    var fileCnt = 0;
    this.prereqs.forEach(pth => {
        fileCnt++;
        processLf(pth);
    });

    Object.keys(translationHelpStrings).forEach(k => translationStrings[k] = k)
    var tr = Object.keys(translationStrings)
    tr.sort()

    if (!fs.existsSync("built")) fs.mkdirSync("built");
    fs.writeFileSync("built/localization.json", JSON.stringify({ strings: tr }, null, 1))
    var strings = {};
    tr.forEach(function (k) { strings[k] = k; });
    fs.writeFileSync("built/strings.json", JSON.stringify(strings, null, 2));

    console.log("Localization extraction: " + fileCnt + " files; " + tr.length + " strings");
    if (errCnt > 0)
        console.log("%d errors", errCnt);
})

task('wapp', [
    "built/web/pxtlib.js",
    "built/web/pxtcompiler.js",
    "built/web/pxtsim.js",
    "built/web/pxtblocks.js",
    "built/web/pxteditor.js",
    "built/web/pxtwinrt.js",
    'built/web/main.js',
    'built/web/worker.js',
    'built/web/fonts/icons.woff2',
    'built/web/icons.css',
    'built/web/blockly.css',
    'built/web/semantic.css',
    "built/web/semantic.js"
])

file("built/web/pxtlib.js", [
    "built/pxtlib.js",
    "built/pxtcompiler.js",
    "built/pxtblocks.js",
    "built/pxtsim.js",
    "built/pxtrunner.js",
    "built/pxteditor.js",
    "built/pxtwinrt.js"
], function () {
    jake.mkdirP("built/web")
    jake.cpR("node_modules/jquery/dist/jquery.min.js", "built/web/jquery.js")
    jake.cpR("node_modules/bluebird/js/browser/bluebird.min.js", "built/web/bluebird.min.js")
    jake.cpR("node_modules/fuse.js/src/fuse.min.js", "built/web/fuse.min.js")

    jake.cpR("built/pxtlib.js", "built/web/")
    jake.cpR("built/pxtcompiler.js", "built/web/")
    jake.cpR("built/pxtblocks.js", "built/web/")
    jake.cpR("built/pxtsim.js", "built/web/")
    jake.cpR("built/pxtrunner.js", "built/web/")
    jake.cpR("built/pxteditor.js", "built/web/")
    jake.cpR("built/pxtwinrt.js", "built/web/")
    jake.cpR("external/tdast.js", "built/web/")

    let additionalExports = [
        "getCompletionData"
    ]

    let ts = fs.readFileSync("node_modules/typescript/lib/typescript.js", "utf8")
    ts = ts.replace(/getCompletionsAtPosition: getCompletionsAtPosition,/,
        f => f + " " + additionalExports.map(s => s + ": " + s + ",").join(" "))
    fs.writeFileSync("built/web/typescript.js", ts)
})


task('monaco-editor', [
    "built/web/vs/editor/editor.main.js",
    "built/web/vs/language/typescript/src/mode.js"
])


task('serve', ['default'], { async: true }, function () {
    let cmdArg = '';
    if (process.env.sourceMaps === 'true') {
        cmdArg = '-include-source-maps'
    }
    else if (process.env.noBrowser === 'true') {
        cmdArg = '-no-browser'
    }
    else if (process.env.localYotta === 'true') {
        cmdArg = '-yt'
    }
    else if (process.env.cloud === 'true') {
        cmdArg = '-cloud'
    }
    else if (process.env.justServe === 'true') {
        cmdArg = '-just'
    }
    else if (process.env.packaged === 'true') {
        cmdArg = '-pkg'
    }
    if (process.env.browser) {
        cmdArg += ' -browser ' + process.env.browser;
    }

    let destination = '../pxt-microbit';
    if (process.env.target) {
        destination = '../' + process.env.target;
    }
    cmdIn(this, destination, 'node ../pxt/built/pxt.js serve ' + cmdArg)
})

file('built/web/vs/editor/editor.main.js', ['node_modules/pxt-monaco-typescript/release/src/monaco.contribution.js'], function () {
    console.log(`Updating the monaco editor bits`)
    jake.mkdirP("built/web/vs/editor")
    let monacotypescriptcontribution = fs.readFileSync("node_modules/pxt-monaco-typescript/release/src/monaco.contribution.js", "utf8")
    monacotypescriptcontribution = monacotypescriptcontribution.replace(/\[\"require\"\,\s*\"exports\"\]/, '["require","exports","vs/editor/edcore.main"]')

    let monacoeditor = fs.readFileSync("node_modules/monaco-editor/dev/vs/editor/editor.main.js", "utf8")
    // Remove certain actions from the context menu
    monacoeditor = monacoeditor.replace(/((GoToDefinitionAction|'editor.action.(changeAll|quickOutline|previewDeclaration|referenceSearch.trigger)')[.\s\S]*?)(menuOpts:[.\s\S]*?})/gi, '$1')
    monacoeditor = monacoeditor.replace(/.*define\(\"vs\/language\/typescript\/src\/monaco.contribution\",.*/gi, `${monacotypescriptcontribution}`)
    // Fix for android keyboard issues:
    // Issue 1: getClientRects issue on Android 5.1 (Chrome 40), monaco-editor/#562
    monacoeditor = monacoeditor.replace(/FloatHorizontalRange\(Math\.max\(0, clientRect\.left - clientRectDeltaLeft\), clientRect\.width\)/gi,
                `FloatHorizontalRange(Math.max(0, clientRect.right - clientRectDeltaLeft), clientRect.width)`)
    // Issue 2: Delete key is a composition input on Android 6+, monaco-editor/#563
    monacoeditor = monacoeditor.replace(/if \(typeInput\.text !== ''\)/gi,
                `if (typeInput.text !== '' || (typeInput.text === '' && typeInput.replaceCharCnt == 1))`)
    // Issue 3: Gboard on Android ignores the autocomplete field, and so I'm disabling composition updates on keyboards that support it.
    monacoeditor = monacoeditor.replace(/exports\.isChromev56 = \(userAgent\.indexOf\('Chrome\/56\.'\) >= 0/gi,
                `exports.isAndroid = (userAgent.indexOf('Android') >= 0);\n    exports.isChromev56 = (userAgent.indexOf('Chrome/56.') >= 0`)
    monacoeditor = monacoeditor.replace(/var newState = _this\._textAreaState\.readFromTextArea\(_this\._textArea\);/gi,
                `var newState = _this._textAreaState.readFromTextArea(_this._textArea);\n                if (browser.isAndroid) newState.selectionStart = newState.selectionEnd;`)
    monacoeditor = monacoeditor.replace(/_this\._register\(dom\.addDisposableListener\(textArea\.domNode, 'compositionstart', function \(e\) {/gi,
                `_this._register(dom.addDisposableListener(textArea.domNode, 'compositionstart', function (e) {\n                if (browser.isAndroid) return;`)
    monacoeditor = monacoeditor.replace(/_this\._register\(dom\.addDisposableListener\(textArea\.domNode, 'compositionupdate', function \(e\) {/gi,
                `_this._register(dom.addDisposableListener(textArea.domNode, 'compositionupdate', function (e) {\n                if (browser.isAndroid) return;`)
    monacoeditor = monacoeditor.replace(/_this\._register\(dom\.addDisposableListener\(textArea\.domNode, 'compositionend', function \(e\) {/gi,
                `_this._register(dom.addDisposableListener(textArea.domNode, 'compositionend', function (e) {\n                if (browser.isAndroid) return;`)
<<<<<<< HEAD
    
=======
>>>>>>> f41340a5
    fs.writeFileSync("built/web/vs/editor/editor.main.js", monacoeditor)

    jake.mkdirP("webapp/public/vs")
    jake.cpR("node_modules/monaco-editor/min/vs/base", "webapp/public/vs/")
    jake.cpR("node_modules/monaco-editor/min/vs/editor", "webapp/public/vs/")
    fs.unlinkSync("webapp/public/vs/editor/editor.main.js")

    jake.cpR("node_modules/monaco-editor/min/vs/loader.js", "webapp/public/vs/")
    jake.mkdirP("webapp/public/vs/basic-languages/src")
    jake.cpR("node_modules/monaco-editor/min/vs/basic-languages/src/bat.js", "webapp/public/vs/basic-languages/src/")
    jake.cpR("node_modules/monaco-editor/min/vs/basic-languages/src/cpp.js", "webapp/public/vs/basic-languages/src/")
    jake.mkdirP("webapp/public/vs/language/json")
    jake.cpR("node_modules/monaco-editor/min/vs/language/json/", "webapp/public/vs/language/")

    // Strip out the sourceMappingURL= from each of the monaco files (recursively)
    strpSrcMap(this, "webapp/public/vs/")
})

file('built/web/vs/language/typescript/src/mode.js', ['node_modules/pxt-monaco-typescript/release/src/mode.js'], function () {
    console.log(`Updating the monaco typescript language service`)
    jake.mkdirP("built/web/vs/language/typescript/src")
    jake.mkdirP("built/web/vs/language/typescript/lib")
    jake.cpR("node_modules/pxt-monaco-typescript/release/lib/typescriptServices.js", "built/web/vs/language/typescript/lib/")
    jake.cpR("node_modules/pxt-monaco-typescript/release/src/mode.js", "built/web/vs/language/typescript/src/")
    jake.cpR("node_modules/pxt-monaco-typescript/release/src/worker.js", "built/web/vs/language/typescript/src/")
})

file('built/webapp/src/app.js', expand([
    "webapp",
    "built/web/pxtlib.js",
    "built/web/pxtsim.js",
    "built/web/pxtblocks.js",
    "built/web/pxteditor.js",
    "built/web/pxtwinrt.js"
]), { async: true }, function () {
    tscIn(this, "webapp", "built/webapp")
})

file('built/web/main.js', ["built/webapp/src/app.js"], { async: true }, function () {
    cmdIn(this, ".", 'node node_modules/browserify/bin/cmd built/webapp/src/app.js -o built/web/main.js')
})

file('built/web/worker.js', ["built/webapp/src/app.js"], function () {
    jake.cpR("built/webapp/src/worker.js", "built/web/")
})

file('built/web/fonts/icons.woff2', [], function () {
    jake.cpR("node_modules/semantic-ui-less/themes/default/assets/fonts", "built/web/")
})

file('built/web/blockly.css', ['built/pxt.js',
    "theme/blockly.less", "theme/theme.config", "theme/themes/pxt/globals/site.variables"
], { async: true }, function () {
    cmdIn(this, ".", 'node built/pxt.js buildcss')
})

file('built/web/semantic.css', ['built/pxt.js',
    "theme/style.less", "theme/theme.config", "theme/themes/pxt/globals/site.variables"
], { async: true }, function () {
    cmdIn(this, ".", 'node built/pxt.js buildcss')
})

file('built/web/icons.css', expand(["svgicons"]), { async: true }, function () {
    let webfontsGenerator = require('webfonts-generator')
    let name = "xicon"
    let task = this

    webfontsGenerator({
        fontName: name,
        files: expand(["svgicons"], ".svg"),
        dest: "built/fonts/", // fake
        templateOptions: {
            classPrefix: name + ".",
            baseClass: name
        },
        writeFiles: false,
    }, function (error, res) {
        if (error) {
            task.fail(error)
        } else {
            let css = res.generateCss()
            let data = res["woff"].toString("base64")
            css = css.replace(/^\s*src:[^;]+;/m,
                "    src: url(data:application/x-font-woff;charset=utf-8;base64," + data + ") format(\"woff\");")
            css = css.replace(/line-height:\s*1;/, "")
            // SUI css file would override our icons without !important;
            // our icons have xicon class so it never happens the other way around
            css = css.replace(/(content:.*);/g, (f, m) => m + " !important;")
            console.log("Generated icons.css -", css.length, "bytes")
            let html = "<!doctype html>\n<html><body style='font-size: 30px'><style>@import './icons.css';</style>\n"
            css.replace(/\.(\w+):before /g, (f, n) => {
                html += `<div style="margin:20px;"> <i class="${name} ${n}"></i> <span style='padding-left:1em; font-size:0.8em; opacity:0.5;'>${n}</span> </div>\n`
            })
            html += "</body></html>\n"
            fs.writeFileSync("built/web/icons.html", html)
            fs.writeFileSync("built/web/icons.css", css)
            task.complete()
        }
    })
})

ju.catFiles("built/web/semantic.js",
    expand(["node_modules/semantic-ui-less/definitions/globals",
        "node_modules/semantic-ui-less/definitions/modules/accordion.js",
        "node_modules/semantic-ui-less/definitions/modules/checkbox.js",
        "node_modules/semantic-ui-less/definitions/modules/dimmer.js",
        "node_modules/semantic-ui-less/definitions/modules/dropdown.js",
        "node_modules/semantic-ui-less/definitions/modules/embed.js",
        "node_modules/semantic-ui-less/definitions/modules/modal.js",
        "node_modules/semantic-ui-less/definitions/modules/popup.js",
        "node_modules/semantic-ui-less/definitions/modules/search.js",
        "node_modules/semantic-ui-less/definitions/modules/sidebar.js",
        "node_modules/semantic-ui-less/definitions/modules/transition.js",
        "node_modules/semantic-ui-less/definitions/behaviors"], ".js"),
    "")<|MERGE_RESOLUTION|>--- conflicted
+++ resolved
@@ -378,10 +378,6 @@
                 `_this._register(dom.addDisposableListener(textArea.domNode, 'compositionupdate', function (e) {\n                if (browser.isAndroid) return;`)
     monacoeditor = monacoeditor.replace(/_this\._register\(dom\.addDisposableListener\(textArea\.domNode, 'compositionend', function \(e\) {/gi,
                 `_this._register(dom.addDisposableListener(textArea.domNode, 'compositionend', function (e) {\n                if (browser.isAndroid) return;`)
-<<<<<<< HEAD
-    
-=======
->>>>>>> f41340a5
     fs.writeFileSync("built/web/vs/editor/editor.main.js", monacoeditor)
 
     jake.mkdirP("webapp/public/vs")
