/// <reference path="../built/blockly.d.ts" />
/// <reference path="../built/pxtlib.d.ts" />
import Util = pxt.Util;

let lf = Util.lf;

namespace pxt.blocks {

    const blockColors: Util.StringMap<number> = {
        loops: 120,
        images: 45,
        variables: 330,
        text: 160,
        lists: 260,
        math: 230,
        logic: 210
    }

    // list of built-in blocks, should be touched.
    const builtinBlocks: Util.StringMap<{
        block: B.BlockDefinition;
        symbol?: pxtc.SymbolInfo;
    }> = {};
    Object.keys(Blockly.Blocks)
        .forEach(k => builtinBlocks[k] = { block: Blockly.Blocks[k] });

    // blocks cached
    interface CachedBlock {
        hash: string;
        fn: pxtc.SymbolInfo;
        block: Blockly.BlockDefinition;
    }
    let cachedBlocks: Util.StringMap<CachedBlock> = {};
    let cachedToolbox: string = "";

    export function blockSymbol(type: string): pxtc.SymbolInfo {
        let b = cachedBlocks[type];
        return b ? b.fn : undefined;
    }

    function createShadowValue(name: string, type: string, v?: string, shadowType?: string): Element {
        if (v && v.slice(0, 1) == "\"")
            v = JSON.parse(v);
        if (type == "number" && shadowType && shadowType == "value") {
            let field = document.createElement("field");
            field.setAttribute("name", name);
            field.appendChild(document.createTextNode("0"));
            return field;
        }

        let value = document.createElement("value");
        value.setAttribute("name", name);

        let shadowTypeType = shadowType == "variables_get" ? "block" : "shadow";
        let shadow = document.createElement(shadowTypeType); value.appendChild(shadow);
        shadow.setAttribute("type", shadowType ? shadowType : type == "number" ? "math_number" : type == "string" ? "text" : type);
        if (type == "number" || type == "string") {
            let field = document.createElement("field"); shadow.appendChild(field);
            field.setAttribute("name", shadowType == "variables_get" ? "VAR" : type == "number" ? "NUM" : "TEXT");
            field.appendChild(document.createTextNode(v || (type == "number" ? "0" : "")));
        }
        return value;
    }

    export interface BlockParameter {
        name: string;
        type?: string;
        shadowType?: string;
        shadowValue?: string;
    }

    export function parameterNames(fn: pxtc.SymbolInfo): Util.StringMap<BlockParameter> {
        // collect blockly parameter name mapping
        const instance = fn.kind == pxtc.SymbolKind.Method || fn.kind == pxtc.SymbolKind.Property;
        let attrNames: Util.StringMap<BlockParameter> = {};

        if (instance) attrNames["this"] = { name: "this", type: fn.namespace };
        if (fn.parameters)
            fn.parameters.forEach(pr => attrNames[pr.name] = {
                name: pr.name,
                type: pr.type,
                shadowValue: pr.defaults ? pr.defaults[0] : undefined
            });
        if (fn.attributes.block) {
            Object.keys(attrNames).forEach(k => attrNames[k].name = "");
            let rx = /%([a-zA-Z0-9_]+)(=([a-zA-Z0-9_]+))?/g;
            let m: RegExpExecArray;
            let i = 0;
            while (m = rx.exec(fn.attributes.block)) {
                if (i == 0 && instance) {
                    attrNames["this"].name = m[1];
                    if (m[3]) attrNames["this"].shadowType = m[3];
                    m = rx.exec(fn.attributes.block); if (!m) break;
                }

                let at = attrNames[fn.parameters[i++].name];
                at.name = m[1];
                if (m[3]) at.shadowType = m[3];
            }
        }
        return attrNames;
    }

    function createToolboxBlock(info: pxtc.BlocksInfo, fn: pxtc.SymbolInfo, attrNames: Util.StringMap<BlockParameter>): HTMLElement {
        //
        // toolbox update
        //
        let block = document.createElement("block");
        block.setAttribute("type", fn.attributes.blockId);
        if (fn.attributes.blockGap)
            block.setAttribute("gap", fn.attributes.blockGap);
        if ((fn.kind == pxtc.SymbolKind.Method || fn.kind == pxtc.SymbolKind.Property)
            && attrNames["this"]) {
            let attr = attrNames["this"];
            block.appendChild(createShadowValue(attr.name, attr.type, attr.shadowValue || attr.name, attr.shadowType || "variables_get"));
        }
        if (fn.parameters)
            fn.parameters.filter(pr => !!attrNames[pr.name].name &&
                (/^(string|number)$/.test(attrNames[pr.name].type)
                    || !!attrNames[pr.name].shadowType
                    || !!attrNames[pr.name].shadowValue))
                .forEach(pr => {
                    let attr = attrNames[pr.name];
                    block.appendChild(createShadowValue(attr.name, attr.type, attr.shadowValue, attr.shadowType));
                })
        return block;
    }

    function injectToolbox(tb: Element, info: pxtc.BlocksInfo, fn: pxtc.SymbolInfo, block: HTMLElement) {
        // identity function are just a trick to get an enum drop down in the block
        // while allowing the parameter to be a number
        if (fn.attributes.shim == "TD_ID")
            return;

        let ns = (fn.attributes.blockNamespace || fn.namespace).split('.')[0];
        let nsn = info.apis.byQName[ns];
        if (nsn) ns = nsn.attributes.block || ns;
        let catName = Util.capitalize(ns)
        let category = categoryElement(tb, catName);
        if (!category) {
            pxt.debug('toolbox: adding category ' + ns)
            category = document.createElement("category");
            category.setAttribute("name", catName)
            let nsWeight = (nsn ? nsn.attributes.weight : 50) || 50;
            category.setAttribute("weight", nsWeight.toString())
            if (nsn && nsn.attributes.color) category.setAttribute("colour", nsn.attributes.color)
            else if (blockColors[ns]) category.setAttribute("colour", blockColors[ns].toString());
            // find the place to insert the category        
            let categories = tb.querySelectorAll("category");
            let ci = 0;
            for (ci = 0; ci < categories.length; ++ci) {
                let cat = categories.item(ci);
                if (parseInt(cat.getAttribute("weight") || "50") < nsWeight) {
                    tb.insertBefore(category, cat);
                    break;
                }
            }
            if (ci == categories.length)
                tb.appendChild(category);
        }
        category.appendChild(block);
    }

    let iconCanvasCache: Util.StringMap<HTMLCanvasElement> = {};
    function iconToFieldImage(c: string): Blockly.FieldImage {
        let canvas = iconCanvasCache[c];
        if (!canvas) {
            canvas = iconCanvasCache[c] = document.createElement('canvas');
            canvas.width = 64;
            canvas.height = 64;
            let ctx = canvas.getContext('2d');
            ctx.fillStyle = 'white';
            ctx.font = "56px Icons";
            ctx.textAlign = "center";
            ctx.fillText(c, canvas.width / 2, 56);
        }
        return new Blockly.FieldImage(canvas.toDataURL(), 16, 16, '');
    }

    function injectBlockDefinition(info: pxtc.BlocksInfo, fn: pxtc.SymbolInfo, attrNames: Util.StringMap<BlockParameter>, blockXml: HTMLElement): boolean {
        let id = fn.attributes.blockId;

        if (builtinBlocks[id]) {
            pxt.reportError('trying to override builtin block ' + id, null);
            return false;
        }

        let hash = JSON.stringify(fn);
        if (cachedBlocks[id] && cachedBlocks[id].hash == hash) {
            return true;
        }

        if (Blockly.Blocks[fn.attributes.blockId]) {
            console.error("duplicate block definition: " + id);
            return false;
        }

        let cachedBlock: CachedBlock = {
            hash: hash,
            fn: fn,
            block: {
                codeCard: mkCard(fn, blockXml),
                init: function () { initBlock(this, info, fn, attrNames) }
            }
        }

        cachedBlocks[id] = cachedBlock;
        Blockly.Blocks[id] = cachedBlock.block;

        return true;
    }

    function initField(i: any, ni: number, fn: pxtc.SymbolInfo, pre: string, right?: boolean, type?: string): any {
        if (ni == 0 && fn.attributes.icon)
            i.appendField(iconToFieldImage(fn.attributes.icon))
        if (pre)
            i.appendField(pre);
        if (right)
            i.setAlign(Blockly.ALIGN_RIGHT)
        // ignore generic types
        if (type && type != "T")
            i.setCheck(type);
        return i;
    }

    function cleanOuterHTML(el: HTMLElement): string {
        // remove IE11 junk
        return el.outerHTML.replace(/^<\?[^>]*>/, '');
    }

    function mkCard(fn: pxtc.SymbolInfo, blockXml: HTMLElement): pxt.CodeCard {
        let xml = blockXml.outerHTML
            // remove IE11
            .replace(/^<\?[^>]*>/, '');
        return {
            name: fn.namespace + '.' + fn.name,
            description: fn.attributes.jsDoc,
            url: fn.attributes.help ? 'reference/' + fn.attributes.help.replace(/^\//, '') : undefined,
            blocksXml: `<xml xmlns="http://www.w3.org/1999/xhtml">${cleanOuterHTML(blockXml)}</xml>`,
        }
    }

    function initBlock(block: any, info: pxtc.BlocksInfo, fn: pxtc.SymbolInfo, attrNames: Util.StringMap<BlockParameter>) {
        const ns = (fn.attributes.blockNamespace || fn.namespace).split('.')[0];
        const instance = fn.kind == pxtc.SymbolKind.Method || fn.kind == pxtc.SymbolKind.Property;
        const nsinfo = info.apis.byQName[ns];

        if (fn.attributes.help)
            block.setHelpUrl("/reference/" + fn.attributes.help.replace(/^\//, ''));

        block.setTooltip(fn.attributes.jsDoc);
        block.setColour(
            fn.attributes.color
            || (nsinfo ? nsinfo.attributes.color : undefined)
            || blockColors[ns]
            || 255);

        fn.attributes.block.split('|').map((n, ni) => {
            let m = /([^%]*)\s*%([a-zA-Z0-9_]+)/.exec(n);
            let i: any;
            if (!m) {
                i = initField(block.appendDummyInput(), ni, fn, n);
            } else {
                // find argument
                let pre = m[1]; if (pre) pre = pre.trim();
                let p = m[2];
                let n = Object.keys(attrNames).filter(k => attrNames[k].name == p)[0];
                if (!n) {
                    console.error("block " + fn.attributes.blockId + ": unkown parameter " + p);
                    return;
                }
                let pr = attrNames[n];
                if (/\[\]$/.test(pr.type)) { // Array type
                    i = initField(block.appendValueInput(p), ni, fn, pre, true, "Array");
                } else if (instance && n == "this") {
                    i = initField(block.appendValueInput(p), ni, fn, pre, true, pr.type);
                } else if (pr.type == "number") {
                    if (pr.shadowType && pr.shadowType == "value") {
                        i = block.appendDummyInput();
                        if (pre) i.appendField(pre)
                        i.appendField(new Blockly.FieldTextInput("0", Blockly.FieldTextInput.numberValidator), p);
                    }
                    else i = initField(block.appendValueInput(p), ni, fn, pre, true, "Number");
                }
                else if (pr.type == "boolean") {
                    i = initField(block.appendValueInput(p), ni, fn, pre, true, "Boolean");
                } else if (pr.type == "string") {
                    i = initField(block.appendValueInput(p), ni, fn, pre, true, "String");
                } else {
                    let prtype = Util.lookup(info.apis.byQName, pr.type);
                    if (prtype && prtype.kind == pxtc.SymbolKind.Enum) {
                        let dd = Util.values(info.apis.byQName)
                            .filter(e => e.namespace == pr.type)
                            .map(v => [v.attributes.block || v.attributes.blockId || v.name, v.namespace + "." + v.name]);
                        i = initField(block.appendDummyInput(), ni, fn, pre, true);
                        i.appendField(new Blockly.FieldDropdown(dd), attrNames[n].name);
                    } else {
                        i = initField(block.appendValueInput(p), ni, fn, pre, true, pr.type);
                    }
                }
            }
        });

        let body = fn.parameters ? fn.parameters.filter(pr => pr.type == "() => void")[0] : undefined;
        if (body) {
            block.appendStatementInput("HANDLER")
                .setCheck("null");
        }

        if (fn.attributes.imageLiteral) {
            for (let r = 0; r < 5; ++r) {
                let ri = block.appendDummyInput();
                for (let c = 0; c < fn.attributes.imageLiteral * 5; ++c) {
                    if (c > 0 && c % 5 == 0) ri.appendField("  ");
                    else if (c > 0) ri.appendField(" ");
                    ri.appendField(new Blockly.FieldCheckbox("FALSE"), "LED" + c + r);
                }
            }
        }

        block.setInputsInline(!fn.attributes.blockExternalInputs && fn.parameters.length < 4 && !fn.attributes.imageLiteral);

        switch (fn.retType) {
            case "number": block.setOutput(true, "Number"); break;
            case "string": block.setOutput(true, "String"); break;
            case "boolean": block.setOutput(true, "Boolean"); break;
            case "void": break; // do nothing
            //TODO
            default: block.setOutput(true, fn.retType);
        }

        // hook up/down if return value is void
        block.setPreviousStatement(fn.retType == "void");
        block.setNextStatement(fn.retType == "void");

        block.setTooltip(fn.attributes.jsDoc);
    }

    function removeCategory(tb: Element, name: string) {
        let e = categoryElement(tb, name);
        if (e && e.parentElement)
            e.parentElement.removeChild(e);
    }

    export function initBlocks(blockInfo: pxtc.BlocksInfo, workspace?: Blockly.Workspace, toolbox?: Element): void {
        init();

        // create new toolbox and update block definitions
        let tb = toolbox ? <Element>toolbox.cloneNode(true) : undefined;
        blockInfo.blocks.sort((f1, f2) => {
            let ns1 = blockInfo.apis.byQName[f1.namespace.split('.')[0]];
            let ns2 = blockInfo.apis.byQName[f2.namespace.split('.')[0]];
            if (ns1 && !ns2) return -1; if (ns2 && !ns1) return 1;
            let c = 0;
            if (ns1 && ns2) {
                c = (ns2.attributes.weight || 50) - (ns1.attributes.weight || 50);
                if (c != 0) return c;
            }
            c = (f2.attributes.weight || 50) - (f1.attributes.weight || 50);
            return c;
        })

        let currentBlocks: Util.StringMap<number> = {};
        const dbg = pxt.debugMode();
        // create new toolbox and update block definitions
        blockInfo.blocks
            .filter(fn => !tb || !tb.querySelector(`block[type='${fn.attributes.blockId}']`))
            .forEach(fn => {
                if (fn.attributes.blockBuiltin) {
                    Util.assert(!!builtinBlocks[fn.attributes.blockId]);
                    builtinBlocks[fn.attributes.blockId].symbol = fn;
                } else {
                    let pnames = parameterNames(fn);
                    let block = createToolboxBlock(blockInfo, fn, pnames);
                    if (injectBlockDefinition(blockInfo, fn, pnames, block)) {
                        if (tb && (!fn.attributes.debug || dbg))
                            injectToolbox(tb, blockInfo, fn, block);
                        currentBlocks[fn.attributes.blockId] = 1;
                    }
                }
            })

        // remove ununsed blocks
        Object
            .keys(cachedBlocks).filter(k => !currentBlocks[k])
            .forEach(k => removeBlock(cachedBlocks[k].fn));

        // remove unused categories
        let config = pxt.appTarget.runtime || {};
        if (!config.mathBlocks) removeCategory(tb, "Math");
        if (!config.textBlocks) removeCategory(tb, "Text");
        if (!config.listsBlocks) removeCategory(tb, "Lists");
        if (!config.variablesBlocks) removeCategory(tb, "Variables");
        if (!config.logicBlocks) removeCategory(tb, "Logic");
        if (!config.loopsBlocks) removeCategory(tb, "Loops");

        // Load localized names for default categories
        if (tb) {
            let cats = tb.querySelectorAll('category');
            for (var i = 0; i < cats.length; i++) {
                cats[i].setAttribute('name',
                    Util._localize(cats[i].getAttribute('name')));
            }
        }

        // Do not remove this comment.
        // These are used for category names.
        // lf("Loops")
        // lf("Logic")
        // lf("Variables")
        // lf("Lists")
        // lf("Text")
        // lf("Math")

        // add extra blocks
        if (tb && pxt.appTarget.runtime && pxt.appTarget.runtime.extraBlocks) {
            pxt.appTarget.runtime.extraBlocks.forEach(eb => {
                let cat = categoryElement(tb, eb.namespace);
                if (cat) {
                    let el = document.createElement("block");
                    el.setAttribute("type", eb.type);
                    el.setAttribute("weight", (eb.weight || 50).toString());
                    if (eb.gap) el.setAttribute("gap", eb.gap.toString());
                    if (eb.fields) {
                        for (let f in eb.fields) {
                            let fe = document.createElement("field");
                            fe.setAttribute("name", f);
                            fe.appendChild(document.createTextNode(eb.fields[f]));
                            el.appendChild(fe);
                        }
                    }
                    cat.appendChild(el);
                } else {
                    console.error(`trying to add block ${eb.type} to unknown category ${eb.namespace}`)
                }
            })
        }

        // update shadow types
        if (tb) {
            $(tb).find('shadow:empty').each((i, shadow) => {
                let type = shadow.getAttribute('type');
                let b = $(tb).find(`block[type="${type}"]`)[0];
                if (b) shadow.innerHTML = b.innerHTML;
            })

            // update toolbox   
            if (tb.innerHTML != cachedToolbox && workspace) {
                cachedToolbox = tb.innerHTML;
                workspace.updateToolbox(tb)
            }
        }
    }

    function categoryElement(tb: Element, name: string): Element {
        return tb ? tb.querySelector(`category[name="${Util.capitalize(name)}"]`) : undefined;
    }

    export function cleanBlocks() {
        pxt.debug('removing all custom blocks')
        for (let b in cachedBlocks)
            removeBlock(cachedBlocks[b].fn);
    }

    function removeBlock(fn: pxtc.SymbolInfo) {
        delete Blockly.Blocks[fn.attributes.blockId];
        delete cachedBlocks[fn.attributes.blockId];
    }

    let blocklyInitialized = false;
    function init() {
        if (blocklyInitialized) return;
        blocklyInitialized = true;

        goog.provide('Blockly.Blocks.device');
        goog.require('Blockly.Blocks');

        if (window.navigator.pointerEnabled) {
            (Blockly.bindEvent_ as any).TOUCH_MAP = {
                mousedown: 'pointerdown',
                mousemove: 'pointermove',
                mouseup: 'pointerup'
            };
            document.body.style.touchAction = 'none';
        }

        Blockly.FieldCheckbox.CHECK_CHAR = '■';

        initContextMenu();
        initMath();
        initVariables();
        initLoops();
        initLogic();
        initText();

        // hats creates issues when trying to round-trip events between JS and blocks. To better support that scenario,
        // we're taking off hats.
        // Blockly.BlockSvg.START_HAT = true;

        updateUserLanguage();
    }

    export function updateUserLanguage() {
        if (pxtc.Util.userLanguage() != "en") {
            let src = pxt.webConfig.pxtCdnUrl + "blockly/msg/js/" + pxtc.Util.userLanguage() + ".js";
            if (!document.head.querySelector(`script[src='${src}']`)) {
                let script = document.createElement("script")
                script.type = "text/javascript";
                script.src = src;
                document.head.appendChild(script);
            }
        }
    }

    function setHelpResources(block: any, id: string, name: string, tooltip: any, url: string) {
        if (tooltip) block.setTooltip(tooltip);
        if (url) block.setHelpUrl(url);

        let tb = document.getElementById('blocklyToolboxDefinition');
        let xml: HTMLElement = tb ? tb.querySelector(`category block[type~='${id}']`) as HTMLElement : undefined;
        block.codeCard = <pxt.CodeCard>{
            header: name,
            name: name,
            software: 1,
            description: goog.isFunction(tooltip) ? tooltip() : tooltip,
            blocksXml: xml ? (`<xml xmlns="http://www.w3.org/1999/xhtml">` + (cleanOuterHTML(xml) || `<block type="${id}"</block>`) + "</xml>") : undefined,
            url: url
        };
    }

    function installHelpResources(id: string, name: string, tooltip: any, url: string) {
        let block = Blockly.Blocks[id];
        let old = block.init;
        if (!old) return;

        block.init = function () {
            old.call(this);
            let block = this;
            setHelpResources(this, id, name, goog.isFunction(tooltip) ? function() { return tooltip(block); } : tooltip, url);
        }
    }

    function initLoops() {
        let msg:any = Blockly.Msg;

        // builtin controls_repeat_ext
        msg.CONTROLS_REPEAT_TITLE = lf("repeat %1 times");
        msg.CONTROLS_REPEAT_INPUT_DO = lf("do");
        installHelpResources(
            'controls_repeat_ext',
            lf("a loop that repeats and increments an index"),
            lf("Do some statements several times."),
            '/blocks/loops/repeat'
        );

        // pxt device_while
        Blockly.Blocks['device_while'] = {
            init: function () {
                this.jsonInit({
                  "message0": lf("while %1"),
                  "args0": [
                    {
                      "type": "input_value",
                      "name": "COND",
                      "check": "Boolean"
                    }
                  ],
                  "previousStatement": null,
                  "nextStatement": null,
                  "colour": blockColors['loops']
                });
                this.appendStatementInput("DO")
<<<<<<< HEAD
                    .appendField(lf("do"));

                setHelpResources(this,
                    'device_while',
                    lf("a loop that repeats while the condition is true"),
                    lf("Run the same sequence of actions while the condition is met."),
                    '/blocks/loops/while'
                );
=======
                    .appendField(lf("do{id:while_do}"));
                this.setPreviousStatement(true);
                this.setNextStatement(true);
                this.setTooltip(lf("Run the same sequence of actions while the condition is met."));
>>>>>>> 6228930b
            }
        };

        // pxt controls_simple_for
        Blockly.Blocks['controls_simple_for'] = {
            /**
             * Block for 'for' loop.
             * @this Blockly.Block
             */
            init: function () {
                this.jsonInit({
                  "message0": lf("for %1 from 0 to %2"),
                  "args0": [
                    {
                      "type": "field_variable",
                      "name": "VAR",
                      "variable": lf("item")
                      // Please note that most multilingual characters
                      // cannot be used as variable name at this point.
                      // Translate or decide the default variable name
                      // with care.
                    },
                    {
                      "type": "input_value",
                      "name": "TO",
                      "check": "Number"
                    }
                  ],
                  "previousStatement": null,
                  "nextStatement": null,
                  "colour": blockColors['loops'],
                  "inputsInline": true
                });
                this.appendStatementInput('DO')
                    .appendField(lf("do"));

                let thisBlock = this;
                setHelpResources(this,
                    'controls_simple_for',
                    lf("a loop that repeats the number of times you say"),
                    function () {
                        return lf("Have the variable '{0}' take on the values from 0 to the end number, counting by 1, and do the specified blocks.", thisBlock.getFieldValue('VAR'));
                    },
                    '/blocks/loops/for'
                );
            },
            /**
             * Return all variables referenced by this block.
             * @return {!Array.<string>} List of variable names.
             * @this Blockly.Block
             */
            getVars: function (): any[] {
                return [this.getFieldValue('VAR')];
            },
            /**
             * Notification that a variable is renaming.
             * If the name matches one of this block's variables, rename it.
             * @param {string} oldName Previous name of variable.
             * @param {string} newName Renamed variable.
             * @this Blockly.Block
             */
            renameVar: function (oldName: string, newName: string) {
                if (Blockly.Names.equals(oldName, this.getFieldValue('VAR'))) {
                    this.setFieldValue(newName, 'VAR');
                }
            },
            /**
             * Add menu option to create getter block for loop variable.
             * @param {!Array} options List of menu options to add to.
             * @this Blockly.Block
             */
            customContextMenu: function (options: any[]) {
                if (!this.isCollapsed()) {
                    let option: any = { enabled: true };
                    let name = this.getFieldValue('VAR');
                    option.text = lf("Create 'get {0}'", name);
                    let xmlField = goog.dom.createDom('field', null, name);
                    xmlField.setAttribute('name', 'VAR');
                    let xmlBlock = goog.dom.createDom('block', null, xmlField);
                    xmlBlock.setAttribute('type', 'variables_get');
                    option.callback = Blockly.ContextMenu.callbackFactory(this, xmlBlock);
                    options.push(option);
                }
            }
        };
    }

    export var onShowContextMenu: (workspace: Blockly.Workspace,
        items: Blockly.ContextMenu.MenuItem[]) => void = undefined;

    // TODO: port changes to blockly 
    export function initMouse(ws: Blockly.Workspace) {
        Blockly.bindEvent_(ws.svgGroup_, 'wheel', ws, ev => {
            let e = ev as WheelEvent;
            Blockly.terminateDrag_();
            const delta = e.deltaY > 0 ? -1 : 1;
            const position = Blockly.mouseToSvg(e, ws.getParentSvg());
            if (e.ctrlKey)
                ws.zoom(position.x, position.y, delta);
            else if (ws.scrollbar) {
                let y = parseFloat(ws.scrollbar.vScroll.svgKnob_.getAttribute("y") || "0");
                y /= ws.scrollbar.vScroll.ratio_;
                ws.scrollbar.vScroll.set(y + e.deltaY);
                ws.scrollbar.resize();
            }
            e.preventDefault();
        });
    }

    function initContextMenu() {
        // Translate the context menu for blocks.
        let msg:any = Blockly.Msg;
        msg.DUPLICATE_BLOCK = lf("Duplicate");
        msg.REMOVE_COMMENT = lf("Remove Comment");
        msg.ADD_COMMENT = lf("Add Comment");
        msg.EXTERNAL_INPUTS = lf("External Inputs");
        msg.INLINE_INPUTS = lf("Inline Inputs");
        msg.EXPAND_BLOCK = lf("Expand Block");
        msg.COLLAPSE_BLOCK = lf("Collapse Block");
        msg.ENABLE_BLOCK = lf("Enable Block");
        msg.DISABLE_BLOCK = lf("Disable Block");
        msg.DELETE_BLOCK = lf("Delete Block");
        msg.DELETE_X_BLOCKS = lf("Delete %1 Blocks");
        msg.HELP = "Help";

        /**
         * Show the context menu for the workspace.
         * @param {!Event} e Mouse event.
         * @private
         */
        (<any>Blockly).WorkspaceSvg.prototype.showContextMenu_ = function (e: any) {
            if (this.options.readOnly || this.isFlyout) {
                return;
            }
            let menuOptions: Blockly.ContextMenu.MenuItem[] = [];
            let topBlocks = this.getTopBlocks(true);
            let eventGroup = Blockly.genUid();

            // Options to undo/redo previous action.
            let undoOption: any = {};
            undoOption.text = lf("Undo");
            undoOption.enabled = this.undoStack_.length > 0;
            undoOption.callback = this.undo.bind(this, false);
            menuOptions.push(undoOption);
            let redoOption: any = {};
            redoOption.text = lf("Redo");
            redoOption.enabled = this.redoStack_.length > 0;
            redoOption.callback = this.undo.bind(this, true);
            menuOptions.push(redoOption);

            // Add a little animation to collapsing and expanding.
            const DELAY = 10;
            if (this.options.collapse) {
                let hasCollapsedBlocks = false;
                let hasExpandedBlocks = false;
                for (let i = 0; i < topBlocks.length; i++) {
                    let block = topBlocks[i];
                    while (block) {
                        if (block.isCollapsed()) {
                            hasCollapsedBlocks = true;
                        } else {
                            hasExpandedBlocks = true;
                        }
                        block = block.getNextBlock();
                    }
                }

                /**
                 * Option to collapse or expand top blocks.
                 * @param {boolean} shouldCollapse Whether a block should collapse.
                 * @private
                 */
                let toggleOption = function (shouldCollapse: boolean) {
                    let ms = 0;
                    for (let i = 0; i < topBlocks.length; i++) {
                        let block = topBlocks[i];
                        while (block) {
                            setTimeout(block.setCollapsed.bind(block, shouldCollapse), ms);
                            block = block.getNextBlock();
                            ms += DELAY;
                        }
                    }
                };

                // Option to collapse top blocks.
                let collapseOption: any = { enabled: hasExpandedBlocks };
                collapseOption.text = lf("Collapse Blocks");
                collapseOption.callback = function () {
                    toggleOption(true);
                };
                menuOptions.push(collapseOption);

                // Option to expand top blocks.
                let expandOption: any = { enabled: hasCollapsedBlocks };
                expandOption.text = lf("Expand Blocks");
                expandOption.callback = function () {
                    toggleOption(false);
                };
                menuOptions.push(expandOption);
            }

            // Option to delete all blocks.
            // Count the number of blocks that are deletable.
            let deleteList: any[] = [];
            function addDeletableBlocks(block: any) {
                if (block.isDeletable()) {
                    deleteList = deleteList.concat(block.getDescendants());
                } else {
                    let children = block.getChildren();
                    for (let i = 0; i < children.length; i++) {
                        addDeletableBlocks(children[i]);
                    }
                }
            }
            for (let i = 0; i < topBlocks.length; i++) {
                addDeletableBlocks(topBlocks[i]);
            }

            function deleteNext() {
                (<any>Blockly).Events.setGroup(eventGroup);
                let block = deleteList.shift();
                if (block) {
                    if (block.workspace) {
                        block.dispose(false, true);
                        setTimeout(deleteNext, DELAY);
                    } else {
                        deleteNext();
                    }
                }
                Blockly.Events.setGroup(false);
            }

            let deleteOption = {
                text: deleteList.length == 1 ? lf("Delete Block") :
                    lf("Delete {0} Blocks", deleteList.length),
                enabled: deleteList.length > 0,
                callback: function () {
                    if (deleteList.length < 2 ||
                        window.confirm(lf("Delete all {0} blocks?", deleteList.length))) {
                        deleteNext();
                    }
                }
            };
            menuOptions.push(deleteOption);

            let shuffleOption = {
                text: lf("Shuffle Blocks"),
                enabled: true,
                callback: () => {
                    pxt.blocks.layout.shuffle(this, 1);
                }
            };
            menuOptions.push(shuffleOption);

            // custom options...
            if (onShowContextMenu)
                onShowContextMenu(this, menuOptions);

            Blockly.ContextMenu.show(e, menuOptions, this.RTL);
        };


    }

    function initMath() {
        // pxt math_op2
        Blockly.Blocks['math_op2'] = {
            init: function () {
                this.jsonInit({
                  "message0": lf("%1 of %2 and %3"),
                  "args0": [
                    {
                      "type": "field_dropdown",
                      "name": "op",
                      "options": [
                        [lf("min"), "min"],
                        [lf("max"), "max"]
                      ]
                    },
                    {
                      "type": "input_value",
                      "name": "x",
                      "check": "Number"
                    },
                    {
                      "type": "input_value",
                      "name": "y",
                      "check": "Number"
                    }
                  ],
                  "inputsInline": true,
                  "output": "Number",
                  "colour": blockColors['math']
                });

                let thisBlock = this;
                setHelpResources(this,
                    'math_op2',
                    lf("minimum or maximum of 2 numbers"),
                    function () {
                        return thisBlock.getFieldValue('op') == 'min' ? lf("smaller value of 2 numbers") : lf("larger value of 2 numbers");
                    },
                    '/blocks/math'
                );
            }
        };

        // pxt math_op3
        Blockly.Blocks['math_op3'] = {
            init: function () {
                this.jsonInit({
                  "message0": lf("absolute of %1"),
                  "args0": [
                    {
                      "type": "input_value",
                      "name": "x",
                      "check": "Number"
                    }
                  ],
                  "inputsInline": true,
                  "output": "Number",
                  "colour": blockColors['math']
                });

                setHelpResources(this,
                    'math_op3',
                    lf("absolute number"),
                    lf("absolute value of a number"),
                    '/blocks/math/abs'
                );
            }
        };

        // pxt device_random
        Blockly.Blocks['device_random'] = {
            init: function () {
                this.jsonInit({
                  "message0": lf("pick random 0 to %1"),
                  "args0": [
                    {
                      "type": "input_value",
                      "name": "limit",
                      "check": "Number"
                    }
                  ],
                  "inputsInline": true,
                  "output": "Number",
                  "colour": blockColors['math']
                });

                setHelpResources(this,
                    'device_random',
                    lf("pick random number"),
                    lf("Returns a random integer between 0 and the specified bound (inclusive)."),
                    '/blocks/math/random'
                );
            }
        };

        // builtin math_number
        //XXX Integer validation needed.
        installHelpResources(
            'math_number',
            lf("number"),
            (pxt.appTarget.compile && pxt.appTarget.compile.floatingPoint) ? lf("a decimal number") : lf("an integer number"),
            '/blocks/math/random'
        );

        // builtin math_arithmetic
        let msg:any = Blockly.Msg;
        msg.MATH_ADDITION_SYMBOL = lf("+");
        msg.MATH_SUBTRACTION_SYMBOL = lf("-");
        msg.MATH_MULTIPLICATION_SYMBOL = lf("×");
        msg.MATH_DIVISION_SYMBOL = lf("÷");
        msg.MATH_POWER_SYMBOL = lf("^");

        let TOOLTIPS:any = {
            'ADD': lf("Return the sum of the two numbers."),
            'MINUS': lf("Return the difference of the two numbers."),
            'MULTIPLY': lf("Return the product of the two numbers."),
            'DIVIDE': lf("Return the quotient of the two numbers."),
            'POWER': lf("Return the first number raised to the power of the second number."),
        };
        installHelpResources(
            'math_arithmetic',
            lf("arithmetic operation"),
            function(block:any) {
                return TOOLTIPS[block.getFieldValue('OP')];
            },
            '/blocks/math'
        );

        // builtin math_modulo
        msg.MATH_MODULO_TITLE = lf("remainder of %1 ÷ %2");
        installHelpResources(
            'math_modulo',
            lf("division remainder"),
            lf("Return the remainder from dividing the two numbers."),
            '/blocks/math'
        );
    }

    function initVariables() {
        Blockly.Variables.flyoutCategory = function (workspace) {
            let variableList = Blockly.Variables.allVariables(workspace);
            variableList.sort(goog.string.caseInsensitiveCompare);
            // In addition to the user's variables, we also want to display the default
            // variable name at the top.  We also don't want this duplicated if the
            // user has created a variable of the same name.
            goog.array.remove(variableList, lf("item"));
            variableList.unshift(lf("item"));

            let xmlList: HTMLElement[] = [];
            // variables getters first
            for (let i = 0; i < variableList.length; i++) {
                // <block type="variables_get" gap="24">
                //   <field name="VAR">item</field>
                // </block>
                let block = goog.dom.createDom('block');
                block.setAttribute('type', 'variables_get');
                block.setAttribute('gap', '8');
                let field = goog.dom.createDom('field', null, variableList[i]);
                field.setAttribute('name', 'VAR');
                block.appendChild(field);
                xmlList.push(block);
            }
            xmlList[xmlList.length - 1].setAttribute('gap', '24');

            for (let i = 0; i < Math.min(1, variableList.length); i++) {
                {
                    // <block type="variables_set" gap="8">
                    //   <field name="VAR">item</field>
                    // </block>
                    let block = goog.dom.createDom('block');
                    block.setAttribute('type', 'variables_set');
                    block.setAttribute('gap', '8');
                    {
                        let field = goog.dom.createDom('field', null, variableList[i]);
                        field.setAttribute('name', 'VAR');
                        block.appendChild(field);
                    }
                    {
                        let value = goog.dom.createDom('value');
                        value.setAttribute('name', 'VALUE');
                        let shadow = goog.dom.createDom('shadow');
                        shadow.setAttribute("type", "math_number");
                        value.appendChild(shadow);
                        let field = goog.dom.createDom('field');
                        field.setAttribute('name', 'NUM');
                        field.appendChild(document.createTextNode("0"));
                        shadow.appendChild(field);
                        block.appendChild(value);
                    }

                    xmlList.push(block);
                }
                {
                    // <block type="variables_get" gap="24">
                    //   <field name="VAR">item</field>
                    // </block>
                    let block = goog.dom.createDom('block');
                    block.setAttribute('type', 'variables_change');
                    block.setAttribute('gap', '24');
                    let value = goog.dom.createDom('value');
                    value.setAttribute('name', 'VALUE');
                    let shadow = goog.dom.createDom('shadow');
                    shadow.setAttribute("type", "math_number");
                    value.appendChild(shadow);
                    let field = goog.dom.createDom('field');
                    field.setAttribute('name', 'NUM');
                    field.appendChild(document.createTextNode("1"));
                    shadow.appendChild(field);
                    block.appendChild(value);

                    xmlList.push(block);
                }
            }
            return xmlList;
        };

        // builtin variables_get
        let msg:any = Blockly.Msg;
        msg.VARIABLES_GET_CREATE_SET = lf("Create 'set %1'");
        installHelpResources(
            'variables_get',
            lf("get the value of a variable"),
            lf("Returns the value of this variable."),
            '/blocks/variables'
        );

        // builtin variables_set
        msg.VARIABLES_SET = lf("set %1 to %2");
        msg.VARIABLES_DEFAULT_NAME = lf("item");
        //XXX Do not translate the default variable name.
        //XXX Variable names with Unicode character are harmful at this point.
        msg.VARIABLES_SET_CREATE_GET = lf("Create 'get %1'");
        installHelpResources(
            'variables_set',
            lf("assign the value of a variable"),
            lf("Sets this variable to be equal to the input."),
            '/blocks/variables/assign'
        );

        // pxt variables_change
        Blockly.Blocks['variables_change'] = {
            init: function () {
                this.jsonInit({
                  "message0": lf("change %1 by %2"),
                  "args0": [
                    {
                      "type": "field_variable",
                      "name": "VAR",
                      "variable": lf("item")
                    },
                    {
                      "type": "input_value",
                      "name": "VALUE",
                      "check": "Number"
                    }
                  ],
                  "inputsInline": true,
                  "previousStatement": null,
                  "nextStatement": null,
                  "colour": blockColors['variables']
                });

                setHelpResources(this,
                    'variables_change',
                    lf("update the value of a number variable"),
                    lf("Changes the value of the variable by this amount"),
                    '/blocks/variables/change-var'
                );
            }
        };
    }

    function initLogic() {
        let msg:any = Blockly.Msg;

        // builtin controls_if
        msg.CONTROLS_IF_MSG_IF = lf("if");
        msg.CONTROLS_IF_MSG_THEN = lf("then");
        msg.CONTROLS_IF_MSG_ELSE = lf("else");
        msg.CONTROLS_IF_MSG_ELSEIF = lf("else if");
        msg.CONTROLS_IF_TOOLTIP_1 = lf("If a value is true, then do some statements.");
        msg.CONTROLS_IF_TOOLTIP_2 = lf("If a value is true, then do the first block of statements. Otherwise, do the second block of statements.");
        msg.CONTROLS_IF_TOOLTIP_3 = lf("If the first value is true, then do the first block of statements. Otherwise, if the second value is true, do the second block of statements.");
        msg.CONTROLS_IF_TOOLTIP_4 = lf("If the first value is true, then do the first block of statements. Otherwise, if the second value is true, do the second block of statements. If none of the values are true, do the last block of statements.");
        installHelpResources(
            'controls_if',
            lf("a conditional statement"),
            undefined,
            "blocks/logic/if"
        );

        // builtin logic_compare
	msg.LOGIC_COMPARE_TOOLTIP_EQ = lf("Return true if both inputs equal each other.");
	msg.LOGIC_COMPARE_TOOLTIP_NEQ = lf("Return true if both inputs are not equal to each other.");
	msg.LOGIC_COMPARE_TOOLTIP_LT = lf("Return true if the first input is smaller than the second input.");
	msg.LOGIC_COMPARE_TOOLTIP_LTE = lf("Return true if the first input is smaller than or equal to the second input.");
	msg.LOGIC_COMPARE_TOOLTIP_GT = lf("Return true if the first input is greater than the second input.");
	msg.LOGIC_COMPARE_TOOLTIP_GTE = lf("Return true if the first input is greater than or equal to the second input.");
	installHelpResources(
	    'logic_compare',
	    lf("comparing two numbers"),
	    undefined,
	    '/blocks/logic/boolean'
	);

        // builtin logic_operation
        msg.LOGIC_OPERATION_AND = lf("and");
        msg.LOGIC_OPERATION_OR = lf("or");
        msg.LOGIC_OPERATION_TOOLTIP_AND = lf("Return true if both inputs are true."),
        msg.LOGIC_OPERATION_TOOLTIP_OR = lf("Return true if at least one of the inputs is true."),
        installHelpResources(
            'logic_operation',
            lf("boolean operation"),
            undefined,
            '/blocks/logic/boolean'
        );

        // builtin logic_negate
        msg.LOGIC_NEGATE_TITLE = lf("not %1");
        installHelpResources(
            'logic_negate',
            lf("logical negation"),
            lf("Returns true if the input is false. Returns false if the input is true."),
            '/blocks/logic/boolean'
        );

        // builtin logic_boolean
        msg.LOGIC_BOOLEAN_TRUE = lf("true");
        msg.LOGIC_BOOLEAN_FALSE = lf("false");
        installHelpResources(
            'logic_boolean',
            lf("a `true` or `false` value"),
            lf("Returns either true or false."),
            '/blocks/logic/boolean'
        );
    }

    function initText() {
        // builtin text
        installHelpResources(
            'text',
            lf("a piece of text"),
            lf("A letter, word, or line of text."),
            "reference/types/string"
        );

        // builtin text_length
        let msg:any = Blockly.Msg;
        msg.TEXT_LENGTH_TITLE = lf("length of %1");
        installHelpResources(
            'text_length',
            lf("number of characters in the string"),
            lf("Returns the number of letters (including spaces) in the provided text."),
            "reference/types/string-functions"
        );
    }
}<|MERGE_RESOLUTION|>--- conflicted
+++ resolved
@@ -570,8 +570,7 @@
                   "colour": blockColors['loops']
                 });
                 this.appendStatementInput("DO")
-<<<<<<< HEAD
-                    .appendField(lf("do"));
+                    .appendField(lf("do{id:while_do}"));
 
                 setHelpResources(this,
                     'device_while',
@@ -579,12 +578,6 @@
                     lf("Run the same sequence of actions while the condition is met."),
                     '/blocks/loops/while'
                 );
-=======
-                    .appendField(lf("do{id:while_do}"));
-                this.setPreviousStatement(true);
-                this.setNextStatement(true);
-                this.setTooltip(lf("Run the same sequence of actions while the condition is met."));
->>>>>>> 6228930b
             }
         };
 
