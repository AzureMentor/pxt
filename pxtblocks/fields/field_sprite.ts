/// <reference path="../../built/pxtlib.d.ts" />


namespace pxtblockly {
    import svg = pxt.svgUtil;

    export interface FieldSpriteEditorOptions {
        // Deprecated
        sizes: string;

        // Index of initial color (defaults to 1)
        initColor: string;

        initWidth: string;
        initHeight: string;

        filter?: string;
    }

    interface ParsedSpriteEditorOptions {
        initColor: number;
        initWidth: number;
        initHeight: number;
        filter?: string;
    }

    // 32 is specifically chosen so that we can scale the images for the default
    // sprite sizes without getting browser anti-aliasing
    const PREVIEW_WIDTH = 32;
    const PADDING = 5;
    const BG_PADDING = 4;
    const BG_WIDTH = BG_PADDING * 2 + PREVIEW_WIDTH;
    const TOTAL_WIDTH = PADDING * 2 + BG_PADDING * 2 + PREVIEW_WIDTH;

    export class FieldSpriteEditor extends Blockly.Field implements Blockly.FieldCustom {
        public isFieldCustom_ = true;
        public SERIALIZABLE = true;

        private params: ParsedSpriteEditorOptions;
        private blocksInfo: pxtc.BlocksInfo;
        private state: pxtsprite.Bitmap;
        private lightMode: boolean;
        private undoRedoState: any;

        constructor(text: string, params: any, validator?: Function) {
            super(text, validator);

            this.lightMode = params.lightMode;
            this.params = parseFieldOptions(params);
            this.blocksInfo = params.blocksInfo;

            if (!this.state) {
                this.state = new pxtsprite.Bitmap(this.params.initWidth, this.params.initHeight);
            }
        }

        init() {
            if (this.fieldGroup_) {
                // Field has already been initialized once.
                return;
            }
            // Build the DOM.
            this.fieldGroup_ = Blockly.utils.dom.createSvgElement('g', {}, null);
            if (!this.visible_) {
                (this.fieldGroup_ as any).style.display = 'none';
            }

            if (!this.state) {
                this.state = new pxtsprite.Bitmap(this.params.initWidth, this.params.initHeight);
            }

            this.redrawPreview();

            this.updateEditable();
            (this.sourceBlock_ as Blockly.BlockSvg).getSvgRoot().appendChild(this.fieldGroup_);

            // Force a render.
            this.render_();
            (this as any).mouseDownWrapper_ = Blockly.bindEventWithChecks_((this as any).getClickTarget_(), "mousedown", this, (this as any).onMouseDown_)
        }

        showEditor_() {
            (this.params as any).blocksInfo = this.blocksInfo;
            const fv = pxt.react.getFieldEditorView("image-editor", this.getText(), this.params);

            if (this.undoRedoState) {
                fv.restorePersistentData(this.undoRedoState);
            }

            fv.onHide(() => {
                const result = fv.getResult();

                if (result) {
                    this.state = pxtsprite.imageLiteralToBitmap(result);
                    this.redrawPreview();

                    this.undoRedoState = fv.getPersistentData();

<<<<<<< HEAD
                    if (this.sourceBlock_ && Blockly.Events.isEnabled()) {
                        Blockly.Events.fire(new Blockly.Events.BlockChange(
                            this.sourceBlock_, 'field', this.name, this.text_, this.getText()));
                    }
=======
            goog.style.setHeight(contentDiv, this.editor.outerHeight() + 1);
            goog.style.setWidth(contentDiv, this.editor.outerWidth() + 1);
            goog.style.setStyle(contentDiv, "overflow", "hidden");
            goog.style.setStyle(contentDiv, "max-height", "500px");
            pxt.BrowserUtils.addClass(contentDiv.parentElement, "sprite-editor-dropdown")

            Blockly.DropDownDiv.setColour("#2c3e50", "#2c3e50");
            Blockly.DropDownDiv.showPositionedByBlock(this, this.sourceBlock_, () => {
                this.editor.closeEditor();
                this.state = this.editor.bitmap().image;
                this.redrawPreview();
                if (this.sourceBlock_ && Blockly.Events.isEnabled()) {
                    Blockly.Events.fire(new Blockly.Events.BlockChange(
                        this.sourceBlock_, 'field', this.name, this.text_, this.getValue()));
>>>>>>> d0195e37
                }
            });

            fv.show();
        }

        render_() {
            super.render_();
            this.size_.height = TOTAL_WIDTH
            this.size_.width = TOTAL_WIDTH;
        }

        getValue() {
            return pxtsprite.bitmapToImageLiteral(this.state, pxt.editor.FileType.TypeScript);
        }

        doValueUpdate_(newValue: string) {
            if (newValue == null) {
                return;
            }
            this.value_ = newValue;
            this.parseBitmap(newValue);
            this.redrawPreview();

            super.doValueUpdate_(newValue);
        }

        private redrawPreview() {
            if (!this.fieldGroup_) return;
            pxsim.U.clear(this.fieldGroup_);

            const bg = new svg.Rect()
                .at(PADDING, PADDING)
                .size(BG_WIDTH, BG_WIDTH)
                .fill("#dedede")
                .stroke("#898989", 1)
                .corner(4);

            this.fieldGroup_.appendChild(bg.el);

            if (this.state) {
                const data = this.renderPreview();
                const img = new svg.Image()
                    .src(data)
                    .at(PADDING + BG_PADDING, PADDING + BG_PADDING)
                    .size(PREVIEW_WIDTH, PREVIEW_WIDTH);
                this.fieldGroup_.appendChild(img.el);
            }
        }

        private parseBitmap(newText: string) {
            const bmp = pxtsprite.imageLiteralToBitmap(newText);

            // Ignore invalid bitmaps
            if (bmp && bmp.width && bmp.height) {
                this.state = bmp;
            }
        }

        /**
         * Scales the image to 32x32 and returns a data uri. In light mode the preview
         * is drawn with no transparency (alpha is filled with background color)
         */
        private renderPreview() {
            const colors = pxt.appTarget.runtime.palette.slice(1);
            const canvas = document.createElement("canvas");
            canvas.width = PREVIEW_WIDTH;
            canvas.height = PREVIEW_WIDTH;

            // Works well for all of our default sizes, does not work well if the size is not
            // a multiple of 2 or is greater than 32 (i.e. from the decompiler)
            const cellSize = Math.min(PREVIEW_WIDTH / this.state.width, PREVIEW_WIDTH / this.state.height);

            // Center the image if it isn't square
            const xOffset = Math.max(Math.floor((PREVIEW_WIDTH * (1 - (this.state.width / this.state.height))) / 2), 0);
            const yOffset = Math.max(Math.floor((PREVIEW_WIDTH * (1 - (this.state.height / this.state.width))) / 2), 0);

            let context: CanvasRenderingContext2D;
            if (this.lightMode) {
                context = canvas.getContext("2d", { alpha: false });
                context.fillStyle = "#dedede";
                context.fillRect(0, 0, PREVIEW_WIDTH, PREVIEW_WIDTH);
            }
            else {
                context = canvas.getContext("2d");
            }

            for (let c = 0; c < this.state.width; c++) {
                for (let r = 0; r < this.state.height; r++) {
                    const color = this.state.get(c, r);

                    if (color) {
                        context.fillStyle = colors[color - 1];
                        context.fillRect(xOffset + c * cellSize, yOffset + r * cellSize, cellSize, cellSize);
                    }
                    else if (this.lightMode) {
                        context.fillStyle = "#dedede";
                        context.fillRect(xOffset + c * cellSize, yOffset + r * cellSize, cellSize, cellSize);
                    }
                }
            }

            return canvas.toDataURL();
        }
    }

    function  parseFieldOptions(opts: FieldSpriteEditorOptions) {
        const parsed: ParsedSpriteEditorOptions = {
            initColor: 1,
            initWidth: 16,
            initHeight: 16,
        };

        if (!opts) {
            return parsed;
        }

        if (opts.sizes) {
            const pairs = opts.sizes.split(";");
            const sizes: [number, number][] = [];
            for (let i = 0; i < pairs.length; i++) {
                const pair = pairs[i].split(",");
                if (pair.length !== 2) {
                    continue;
                }

                let width = parseInt(pair[0]);
                let height = parseInt(pair[1]);

                if (isNaN(width) || isNaN(height)) {
                    continue;
                }

                const screenSize = pxt.appTarget.runtime && pxt.appTarget.runtime.screenSize;
                if (width < 0 && screenSize)
                    width = screenSize.width;
                if (height < 0 && screenSize)
                    height = screenSize.height;

                sizes.push([width, height]);
            }
            if (sizes.length > 0) {
                parsed.initWidth = sizes[0][0];
                parsed.initHeight = sizes[0][1];
            }
        }

        if (opts.filter) {
            parsed.filter = opts.filter;
        }

        parsed.initColor = withDefault(opts.initColor, parsed.initColor);
        parsed.initWidth = withDefault(opts.initWidth, parsed.initWidth);
        parsed.initHeight = withDefault(opts.initHeight, parsed.initHeight);

        return parsed;

        function withDefault(raw: string, def: number) {
            const res = parseInt(raw);
            if (isNaN(res)) {
                return def;
            }
            return res;
        }
    }
}<|MERGE_RESOLUTION|>--- conflicted
+++ resolved
@@ -96,27 +96,10 @@
 
                     this.undoRedoState = fv.getPersistentData();
 
-<<<<<<< HEAD
                     if (this.sourceBlock_ && Blockly.Events.isEnabled()) {
                         Blockly.Events.fire(new Blockly.Events.BlockChange(
                             this.sourceBlock_, 'field', this.name, this.text_, this.getText()));
                     }
-=======
-            goog.style.setHeight(contentDiv, this.editor.outerHeight() + 1);
-            goog.style.setWidth(contentDiv, this.editor.outerWidth() + 1);
-            goog.style.setStyle(contentDiv, "overflow", "hidden");
-            goog.style.setStyle(contentDiv, "max-height", "500px");
-            pxt.BrowserUtils.addClass(contentDiv.parentElement, "sprite-editor-dropdown")
-
-            Blockly.DropDownDiv.setColour("#2c3e50", "#2c3e50");
-            Blockly.DropDownDiv.showPositionedByBlock(this, this.sourceBlock_, () => {
-                this.editor.closeEditor();
-                this.state = this.editor.bitmap().image;
-                this.redrawPreview();
-                if (this.sourceBlock_ && Blockly.Events.isEnabled()) {
-                    Blockly.Events.fire(new Blockly.Events.BlockChange(
-                        this.sourceBlock_, 'field', this.name, this.text_, this.getValue()));
->>>>>>> d0195e37
                 }
             });
 
