--- conflicted
+++ resolved
@@ -1,10 +1,6 @@
 {
   "name": "pxt-core",
-<<<<<<< HEAD
   "version": "5.17.20",
-=======
-  "version": "5.15.7",
->>>>>>> 8bab07d7
   "description": "Microsoft MakeCode, also known as Programming Experience Toolkit (PXT), provides Blocks / JavaScript tools and editors",
   "keywords": [
     "TypeScript",
